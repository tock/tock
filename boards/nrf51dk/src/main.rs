--- conflicted
+++ resolved
@@ -136,19 +136,11 @@
 
     // LEDs
     let led_pins = static_init!(
-<<<<<<< HEAD
-        [&'static nrf51::gpio::GPIOPin; 4],
-        [&nrf51::gpio::PORT[LED1_PIN], // 21
-        &nrf51::gpio::PORT[LED2_PIN], // 22
-        &nrf51::gpio::PORT[LED3_PIN], // 23
-        &nrf51::gpio::PORT[LED4_PIN], // 24
-=======
         [(&'static nrf51::gpio::GPIOPin, capsules::led::ActivationMode); 4],
         [(&nrf51::gpio::PORT[LED1_PIN], capsules::led::ActivationMode::ActiveLow), // 21
          (&nrf51::gpio::PORT[LED2_PIN], capsules::led::ActivationMode::ActiveLow), // 22
          (&nrf51::gpio::PORT[LED3_PIN], capsules::led::ActivationMode::ActiveLow), // 23
          (&nrf51::gpio::PORT[LED4_PIN], capsules::led::ActivationMode::ActiveLow), // 24
->>>>>>> 056dff2c
         ],
         256/8);
     let led = static_init!(
