//! Data structure for storing compile-time configuration options in the kernel.
//!
//! The rationale for configuration based on a `const` object is twofold.
//!
//! - In theory, Cargo features could be used for boolean-based configuration. However, these
//!   features are generally error-prone for non-trivial use cases. First, they are globally enabled
//!   as long as a dependency relationship requires a feature (even for other dependency
//!   relationships that do not want the feature). Second, code gated by a non-enabled feature
//!   isn't even type-checked by the compiler, and therefore we can end up with broken features due
//!   to refactoring code (if these features aren't tested during the refactoring), or to
//!   incompatible feature combinations.
//!
//! - Cargo features can only contain bits. On the other hand, a constant value can contain
//!   arbitrary types, which allow configuration based on integers, strings, or even more complex
//!   values.
//!
//! With a typed `const` configuration, all code paths are type-checked by the compiler - even
//! those that end up disabled - which greatly reduces the risks of breaking a feature or
//! combination of features because they are disabled in tests.
//!
//! In the meantime, after type-checking, the compiler can optimize away dead code by folding
//! constants throughout the code, so for example a boolean condition used in an `if` block will in
//! principle have a zero cost on the resulting binary - as if a Cargo feature was used instead.
//! Some simple experiments on generated Tock code have confirmed this zero cost in practice.

/// Data structure holding compile-time configuration options.
///
/// To change the configuration, modify the relevant values in the `CONFIG` constant object defined
/// at the end of this file.
pub(crate) struct Config {
    /// Whether the kernel should trace syscalls to the debug output.
    ///
    /// If enabled, the kernel will print a message in the debug output for each system call and
    /// callback, with details including the application ID, and system call or callback parameters.
    pub(crate) trace_syscalls: bool,

    /// Whether the kernel should show debugging output when loading processes.
    ///
    /// If enabled, the kernel will show from which addresses processes are loaded in flash and
    /// into which SRAM addresses. This can be useful to debug whether the kernel could
    /// successfully load processes, and whether the allocated SRAM is as expected.
<<<<<<< HEAD
    crate debug_load_processes: bool,

    /// The time a process is permitted to run before being pre-empted
    crate kernel_tick_duration_us: u32,
    
    /// Skip re-scheduling a process if its quanta is nearly exhausted
    crate min_quanta_threshold_us: u32
=======
    pub(crate) debug_load_processes: bool,

    /// The time a process is permitted to run before being pre-empted
    crate kernel_tick_duration_us: u32,
    /// Skip re-scheduling a process if its quanta is nearly exhausted
    crate min_quanta_threshold_us: u32,
>>>>>>> 2d4538c2
}

/// A unique instance of `Config` where compile-time configuration options are defined. These
/// options are available in the kernel crate to be used for relevant configuration.
pub(crate) const CONFIG: Config = Config {
    trace_syscalls: false,
    debug_load_processes: false,
    kernel_tick_duration_us: 1000000,
    min_quanta_threshold_us: 50000,
};<|MERGE_RESOLUTION|>--- conflicted
+++ resolved
@@ -39,22 +39,12 @@
     /// If enabled, the kernel will show from which addresses processes are loaded in flash and
     /// into which SRAM addresses. This can be useful to debug whether the kernel could
     /// successfully load processes, and whether the allocated SRAM is as expected.
-<<<<<<< HEAD
-    crate debug_load_processes: bool,
-
-    /// The time a process is permitted to run before being pre-empted
-    crate kernel_tick_duration_us: u32,
-    
-    /// Skip re-scheduling a process if its quanta is nearly exhausted
-    crate min_quanta_threshold_us: u32
-=======
     pub(crate) debug_load_processes: bool,
 
     /// The time a process is permitted to run before being pre-empted
     crate kernel_tick_duration_us: u32,
     /// Skip re-scheduling a process if its quanta is nearly exhausted
     crate min_quanta_threshold_us: u32,
->>>>>>> 2d4538c2
 }
 
 /// A unique instance of `Config` where compile-time configuration options are defined. These
