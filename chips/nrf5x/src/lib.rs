--- conflicted
+++ resolved
@@ -2,21 +2,13 @@
 #![no_std]
 
 #[allow(unused_imports)]
-<<<<<<< HEAD
-#[macro_use(debug, debug_gpio)]
-=======
 #[macro_use(debug, debug_verbose, debug_gpio, register_bitfields, register_bitmasks)]
->>>>>>> 89e15e78
 extern crate kernel;
 
 mod peripheral_registers;
 
 pub mod aes;
-<<<<<<< HEAD
-pub mod clock;
-=======
 pub mod constants;
->>>>>>> 89e15e78
 pub mod gpio;
 pub mod peripheral_interrupts;
 pub mod pinmux;
