#![no_std]
#![no_main]
#![feature(lang_items, asm, panic_implementation)]

extern crate capsules;
extern crate cc26x2;
extern crate cortexm4;
#[macro_use]
extern crate enum_primitive;
extern crate fixedvec;

#[allow(unused_imports)]
#[macro_use(create_capability, debug, debug_gpio, static_init)]
extern crate kernel;

use capsules::helium;
use capsules::helium::{device::Device, virtual_rfcore::RFCore};
use capsules::virtual_uart::{UartDevice, UartMux};
use cc26x2::adc;
use cc26x2::aon;
use cc26x2::osc;
use cc26x2::prcm;
use cc26x2::radio;
use kernel::capabilities;
use kernel::hil;
use kernel::hil::entropy::Entropy32;
use kernel::hil::i2c::I2CMaster;
use kernel::hil::rng::Rng;
use kernel::Chip;

#[macro_use]
pub mod io;

#[allow(dead_code)]
mod ccfg_test;
#[allow(dead_code)]
mod i2c_tests;
#[allow(dead_code)]
mod uart_echo;

// How should the kernel respond when a process faults.
const FAULT_RESPONSE: kernel::procs::FaultResponse = kernel::procs::FaultResponse::Panic;

// Number of concurrent processes this platform supports.
const NUM_PROCS: usize = 2;
static mut PROCESSES: [Option<&'static kernel::procs::ProcessType>; NUM_PROCS] = [None, None];

#[link_section = ".app_memory"]
// Give half of RAM to be dedicated APP memory
static mut APP_MEMORY: [u8; 0xA000] = [0; 0xA000];

/// Dummy buffer that causes the linker to reserve enough space for the stack.
#[no_mangle]
#[link_section = ".stack_buffer"]
pub static mut STACK_MEMORY: [u8; 0x1000] = [0; 0x1000];

pub struct Platform {
    gpio: &'static capsules::gpio::GPIO<'static, cc26x2::gpio::GPIOPin>,
    led: &'static capsules::led::LED<'static, cc26x2::gpio::GPIOPin>,
    console: &'static capsules::console::Console<'static, UartDevice<'static>>,
    button: &'static capsules::button::Button<'static, cc26x2::gpio::GPIOPin>,
    alarm: &'static capsules::alarm::AlarmDriver<
        'static,
        capsules::virtual_alarm::VirtualMuxAlarm<'static, cc26x2::rtc::Rtc>,
    >,
    rng: &'static capsules::rng::RngDriver<'static>,
    i2c_master: &'static capsules::i2c_master::I2CMasterDriver<cc26x2::i2c::I2CMaster<'static>>,
    adc: &'static capsules::adc::Adc<'static, cc26x2::adc::Adc>,
    helium: &'static capsules::helium::driver::Helium<'static>,
}

impl kernel::Platform for Platform {
    fn with_driver<F, R>(&self, driver_num: usize, f: F) -> R
    where
        F: FnOnce(Option<&kernel::Driver>) -> R,
    {
        match driver_num {
            capsules::console::DRIVER_NUM => f(Some(self.console)),
            capsules::gpio::DRIVER_NUM => f(Some(self.gpio)),
            capsules::led::DRIVER_NUM => f(Some(self.led)),
            capsules::button::DRIVER_NUM => f(Some(self.button)),
            capsules::alarm::DRIVER_NUM => f(Some(self.alarm)),
            capsules::rng::DRIVER_NUM => f(Some(self.rng)),
            capsules::i2c_master::DRIVER_NUM => f(Some(self.i2c_master)),
            capsules::adc::DRIVER_NUM => f(Some(self.adc)),
            capsules::helium::driver::DRIVER_NUM => f(Some(self.helium)),
            _ => f(None),
        }
    }
}

static mut HELIUM_BUF: [u8; 128] = [0x00; 128];

mod cc1312r;
mod cc1352p;

pub struct Pinmap {
    uart0_rx: usize,
    uart0_tx: usize,
    i2c0_scl: usize,
    i2c0_sda: usize,
    red_led: usize,
    green_led: usize,
    button1: usize,
    button2: usize,
    gpio0: usize,
    a0: usize,
    a1: usize,
    a2: usize,
    a3: usize,
    a4: usize,
    a5: usize,
    a6: usize,
    a7: usize,
}

unsafe fn configure_pins(pin: &Pinmap) {
    cc26x2::gpio::PORT[pin.uart0_rx].enable_uart0_rx();
    cc26x2::gpio::PORT[pin.uart0_tx].enable_uart0_tx();

    cc26x2::gpio::PORT[pin.i2c0_scl].enable_i2c_scl();
    cc26x2::gpio::PORT[pin.i2c0_sda].enable_i2c_sda();

    cc26x2::gpio::PORT[pin.red_led].enable_gpio();
    cc26x2::gpio::PORT[pin.green_led].enable_gpio();

    cc26x2::gpio::PORT[pin.button1].enable_gpio();
    cc26x2::gpio::PORT[pin.button2].enable_gpio();

    cc26x2::gpio::PORT[pin.gpio0].enable_gpio();

    cc26x2::gpio::PORT[pin.a7].enable_analog_input();
    cc26x2::gpio::PORT[pin.a6].enable_analog_input();
    cc26x2::gpio::PORT[pin.a5].enable_analog_input();
    cc26x2::gpio::PORT[pin.a4].enable_analog_input();
    cc26x2::gpio::PORT[pin.a3].enable_analog_input();
    cc26x2::gpio::PORT[pin.a2].enable_analog_input();
    cc26x2::gpio::PORT[pin.a1].enable_analog_input();
    cc26x2::gpio::PORT[pin.a0].enable_analog_input();
}

#[no_mangle]
pub unsafe fn reset_handler() {
    cc26x2::init();

    // Create capabilities that the board needs to call certain protected kernel
    // functions.
    let process_management_capability =
        create_capability!(capabilities::ProcessManagementCapability);
    let main_loop_capability = create_capability!(capabilities::MainLoopCapability);
    let memory_allocation_capability = create_capability!(capabilities::MemoryAllocationCapability);

    // Setup AON event defaults
    aon::AON.setup();

    // Power on peripherals (eg. GPIO)
    prcm::Power::enable_domain(prcm::PowerDomain::Peripherals);

    // Wait for it to turn on until we continue
    while !prcm::Power::is_enabled(prcm::PowerDomain::Peripherals) {}

    // Power on Serial domain
    prcm::Power::enable_domain(prcm::PowerDomain::Serial);

    while !prcm::Power::is_enabled(prcm::PowerDomain::Serial) {}

    osc::OSC.request_switch_to_hf_xosc();
    osc::OSC.switch_to_hf_xosc();

    let board_kernel = static_init!(kernel::Kernel, kernel::Kernel::new(&PROCESSES));

    // Enable the GPIO clocks
    prcm::Clock::enable_gpio();

    let pinmap: &Pinmap;
    let chip_id = (cc26x2::rom::HAPI.get_chip_id)();

    if chip_id == 0x2282f000 {
        pinmap = &cc1352p::PINMAP;
    } else {
        //chip_id == 0x20828000
        pinmap = &cc1312r::PINMAP;
    }

    configure_pins(pinmap);

    // LEDs
    let led_pins = static_init!(
        [(
            &'static cc26x2::gpio::GPIOPin,
            capsules::led::ActivationMode
        ); 2],
        [
            (
                &cc26x2::gpio::PORT[pinmap.red_led],
                capsules::led::ActivationMode::ActiveHigh
            ), // Red
            (
                &cc26x2::gpio::PORT[pinmap.green_led],
                capsules::led::ActivationMode::ActiveHigh
            ), // Green
        ]
    );
    let led = static_init!(
        capsules::led::LED<'static, cc26x2::gpio::GPIOPin>,
        capsules::led::LED::new(led_pins)
    );

    // BUTTONS
    let button_pins = static_init!(
        [(&'static cc26x2::gpio::GPIOPin, capsules::button::GpioMode); 2],
        [
            (
                &cc26x2::gpio::PORT[pinmap.button1],
                capsules::button::GpioMode::LowWhenPressed
            ), // Button 1
            (
                &cc26x2::gpio::PORT[pinmap.button2],
                capsules::button::GpioMode::LowWhenPressed
            ), // Button 2
        ]
    );
    let button = static_init!(
        capsules::button::Button<'static, cc26x2::gpio::GPIOPin>,
        capsules::button::Button::new(
            button_pins,
            board_kernel.create_grant(&memory_allocation_capability)
        )
    );
    for &(btn, _) in button_pins.iter() {
        btn.set_client(button);
    }

    // UART

    // Create a shared UART channel for the console and for kernel debug.
    let uart_mux = static_init!(
        UartMux<'static>,
        UartMux::new(
            &cc26x2::uart::UART0,
            &mut capsules::virtual_uart::RX_BUF,
            115200
        )
    );
    hil::uart::UART::set_client(&cc26x2::uart::UART0, uart_mux);

    // Create a UartDevice for the console.
    let console_uart = static_init!(UartDevice, UartDevice::new(uart_mux, true));
    console_uart.setup();

    cc26x2::uart::UART0.initialize();

    let console = static_init!(
        capsules::console::Console<UartDevice>,
        capsules::console::Console::new(
            console_uart,
            115200,
            &mut capsules::console::WRITE_BUF,
            &mut capsules::console::READ_BUF,
            board_kernel.create_grant(&memory_allocation_capability)
        )
    );
    kernel::hil::uart::UART::set_client(console_uart, console);
    console.initialize();

    // Create virtual device for kernel debug.
    let debugger_uart = static_init!(UartDevice, UartDevice::new(uart_mux, false));
    debugger_uart.setup();
    let debugger = static_init!(
        kernel::debug::DebugWriter,
        kernel::debug::DebugWriter::new(
            debugger_uart,
            &mut kernel::debug::OUTPUT_BUF,
            &mut kernel::debug::INTERNAL_BUF,
        )
    );
    hil::uart::UART::set_client(debugger_uart, debugger);

    let debug_wrapper = static_init!(
        kernel::debug::DebugWriterWrapper,
        kernel::debug::DebugWriterWrapper::new(debugger)
    );
    kernel::debug::set_debug_writer_wrapper(debug_wrapper);

    cc26x2::i2c::I2C0.initialize();

    let i2c_master = static_init!(
        capsules::i2c_master::I2CMasterDriver<cc26x2::i2c::I2CMaster<'static>>,
        capsules::i2c_master::I2CMasterDriver::new(
            &cc26x2::i2c::I2C0,
            &mut capsules::i2c_master::BUF,
            board_kernel.create_grant(&memory_allocation_capability)
        )
    );

    cc26x2::i2c::I2C0.set_client(i2c_master);
    cc26x2::i2c::I2C0.enable();

    // Setup for remaining GPIO pins
    let gpio_pins = static_init!(
        [&'static cc26x2::gpio::GPIOPin; 1],
        [
            // This is the order they appear on the launchxl headers.
            // Pins 5, 8, 11, 29, 30
            &cc26x2::gpio::PORT[pinmap.gpio0],
        ]
    );
    let gpio = static_init!(
        capsules::gpio::GPIO<'static, cc26x2::gpio::GPIOPin>,
        capsules::gpio::GPIO::new(gpio_pins)
    );
    for pin in gpio_pins.iter() {
        pin.set_client(gpio);
    }

    let rtc = &cc26x2::rtc::RTC;
    rtc.start();

    let mux_alarm = static_init!(
        capsules::virtual_alarm::MuxAlarm<'static, cc26x2::rtc::Rtc>,
        capsules::virtual_alarm::MuxAlarm::new(&cc26x2::rtc::RTC)
    );
    rtc.set_client(mux_alarm);

    let virtual_alarm1 = static_init!(
        capsules::virtual_alarm::VirtualMuxAlarm<'static, cc26x2::rtc::Rtc>,
        capsules::virtual_alarm::VirtualMuxAlarm::new(mux_alarm)
    );
    let alarm = static_init!(
        capsules::alarm::AlarmDriver<
            'static,
            capsules::virtual_alarm::VirtualMuxAlarm<'static, cc26x2::rtc::Rtc>,
        >,
        capsules::alarm::AlarmDriver::new(
            virtual_alarm1,
            board_kernel.create_grant(&memory_allocation_capability)
        )
    );
    virtual_alarm1.set_client(alarm);

    let entropy_to_random = static_init!(
        capsules::rng::Entropy32ToRandom<'static>,
        capsules::rng::Entropy32ToRandom::new(&cc26x2::trng::TRNG)
    );
    let rng = static_init!(
        capsules::rng::RngDriver<'static>,
        capsules::rng::RngDriver::new(
            entropy_to_random,
            board_kernel.create_grant(&memory_allocation_capability)
        )
    );
    cc26x2::trng::TRNG.set_client(entropy_to_random);
    entropy_to_random.set_client(rng);

    // Set underlying radio client to the radio mode wrapper
    radio::RFC.set_client(&radio::MULTIMODE_RADIO);
    let radio = static_init!(
        helium::virtual_rfcore::VirtualRadio<'static, cc26x2::radio::multimode::Radio>,
        helium::virtual_rfcore::VirtualRadio::new(&cc26x2::radio::MULTIMODE_RADIO)
    );
    // Set mode client in hil
    kernel::hil::rfcore::RadioDriver::set_transmit_client(&radio::MULTIMODE_RADIO, radio);
    kernel::hil::rfcore::RadioDriver::set_receive_client(
        &radio::MULTIMODE_RADIO,
        radio,
        &mut HELIUM_BUF,
    );
    kernel::hil::rfcore::RadioDriver::set_power_client(&radio::MULTIMODE_RADIO, radio);

    // Virtual device that will respond to callbacks from the underlying radio and library
    // operations
    let virtual_device = static_init!(
        helium::framer::Framer<
            'static,
            helium::virtual_rfcore::VirtualRadio<'static, cc26x2::radio::multimode::Radio>,
        >,
        helium::framer::Framer::new(radio)
    );
    // Set client for underlying radio as virtual device
    radio.set_transmit_client(virtual_device);
    radio.set_receive_client(virtual_device);

    // Driver for user to interface with
    let radio_driver = static_init!(
        helium::driver::Helium<'static>,
        helium::driver::Helium::new(
            board_kernel.create_grant(&memory_allocation_capability),
            &mut HELIUM_BUF,
            virtual_device
        )
    );

    virtual_device.set_transmit_client(radio_driver);
    virtual_device.set_receive_client(radio_driver);

    let rfc = &cc26x2::radio::MULTIMODE_RADIO;
    rfc.run_tests();

    // set nominal voltage
    cc26x2::adc::ADC.nominal_voltage = Some(3300);
    cc26x2::adc::ADC.configure(adc::Source::Fixed4P5V, adc::SampleCycle::_10p9_ms);

    // Setup ADC
    let adc_channels = static_init!(
        [&cc26x2::adc::Input; 8],
        [
            &cc26x2::adc::Input::Auxio0, // pin 30
            &cc26x2::adc::Input::Auxio1, // pin 29
            &cc26x2::adc::Input::Auxio2, // pin 28
            &cc26x2::adc::Input::Auxio3, // pin 27
            &cc26x2::adc::Input::Auxio4, // pin 26
            &cc26x2::adc::Input::Auxio5, // pin 25
            &cc26x2::adc::Input::Auxio6, // pin 24
            &cc26x2::adc::Input::Auxio7, // pin 23
        ]
    );

    let adc = static_init!(
        capsules::adc::Adc<'static, cc26x2::adc::Adc>,
        capsules::adc::Adc::new(
            &mut cc26x2::adc::ADC,
            adc_channels,
            &mut capsules::adc::ADC_BUFFER1,
            &mut capsules::adc::ADC_BUFFER2,
            &mut capsules::adc::ADC_BUFFER3
        )
    );

    for channel in adc_channels.iter() {
        cc26x2::adc::ADC.set_client(adc, channel);
    }

    let launchxl = Platform {
        console,
        gpio,
        led,
        button,
        alarm,
        rng,
        i2c_master,
        adc,
        helium: radio_driver,
    };

    let chip = static_init!(cc26x2::chip::Cc26X2, cc26x2::chip::Cc26X2::new());

    extern "C" {
        /// Beginning of the ROM region containing app images.
        static _sapps: u8;
    }

    let ipc = &kernel::ipc::IPC::new(board_kernel, &memory_allocation_capability);

<<<<<<< HEAD
=======
    debug!("Launching Processes");

    debug!("Loading processes");

>>>>>>> 91a087a9
    kernel::procs::load_processes(
        board_kernel,
        &cortexm4::syscall::SysCall::new(),
        chip.mpu(),
        &_sapps as *const u8,
        &mut APP_MEMORY,
        &mut PROCESSES,
        FAULT_RESPONSE,
        &process_management_capability,
    );

    board_kernel.kernel_loop(&launchxl, chip, Some(&ipc), &main_loop_capability);
}<|MERGE_RESOLUTION|>--- conflicted
+++ resolved
@@ -451,13 +451,6 @@
 
     let ipc = &kernel::ipc::IPC::new(board_kernel, &memory_allocation_capability);
 
-<<<<<<< HEAD
-=======
-    debug!("Launching Processes");
-
-    debug!("Loading processes");
-
->>>>>>> 91a087a9
     kernel::procs::load_processes(
         board_kernel,
         &cortexm4::syscall::SysCall::new(),
