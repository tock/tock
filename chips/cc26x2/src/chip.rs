--- conflicted
+++ resolved
@@ -1,21 +1,15 @@
 use cortexm4::{self, nvic};
-<<<<<<< HEAD
-use kernel;
-use i2c;
-use rfc;
-=======
 use gpio;
 use i2c;
 use kernel;
 use peripheral_interrupts;
->>>>>>> a8bf2281
 use rtc;
 use uart;
+use rfc;
 
 pub struct Cc26X2 {
     mpu: cortexm4::mpu::MPU,
     systick: cortexm4::systick::SysTick,
-    // pub rf_core: rfc::RFCore,
 }
 
 impl Cc26X2 {
@@ -24,7 +18,6 @@
             mpu: cortexm4::mpu::MPU::new(),
             // The systick clocks with 48MHz by default
             systick: cortexm4::systick::SysTick::new_with_calibration(48 * 1000000),
-            // rf_core: rfc::RFCore::new(),
         }
     }
 }
