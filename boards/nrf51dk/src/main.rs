--- conflicted
+++ resolved
@@ -196,15 +196,9 @@
         pin.set_client(gpio);
     }
 
-<<<<<<< HEAD
-    nrf51::uart::UART0.configure(Pinmux::new(9) /*. tx  */,
-                                 Pinmux::new(11) /* rx  */,
-                                 Pinmux::new(10) /* cts */,
-=======
     nrf51::uart::UART0.configure(Pinmux::new(9), /*. tx  */
                                  Pinmux::new(11), /* rx  */
                                  Pinmux::new(10), /* cts */
->>>>>>> eb193aa5
                                  Pinmux::new(8) /*. rts */);
     let console = static_init!(
         capsules::console::Console<nrf51::uart::UART>,
