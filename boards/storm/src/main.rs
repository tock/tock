--- conflicted
+++ resolved
@@ -87,11 +87,7 @@
     nrf51822: &'static Nrf51822Serialization<'static, usart::USART>,
     adc: &'static capsules::adc::ADC<'static, sam4l::adc::Adc>,
     led: &'static capsules::led::LED<'static, sam4l::gpio::GPIOPin>,
-<<<<<<< HEAD
-    FXOS8700CQ: &'static capsules::FXOS8700CQ::FXOS8700CQ<'static>,
-=======
     ipc: kernel::ipc::IPC,
->>>>>>> 426000f8
 }
 
 impl Platform for Firestorm {
@@ -306,14 +302,6 @@
         capsules::led::LED::new(led_pins, capsules::led::ActivationMode::ActiveHigh),
         96/8);
 
-    // accelerometer on 0x1C, 0x1D, 0x1E, or 0x1F??
-    let fx0_i2c = static_init!(I2CDevice, I2CDevice::new(mux_i2c, 0x1E), 32);
-    let fx0 = static_init!(
-        capsules::FXOS8700CQ::FXOS8700CQ<'static>,
-        capsules::FXOS8700CQ::FXOS8700CQ::new(fx0_i2c, &mut capsules::FXOS8700CQ::BUF),
-        48);
-    fx0_i2c.set_client(fx0);
-
     // Setup ADC
     let adc = static_init!(
         capsules::adc::ADC<'static, sam4l::adc::Adc>,
@@ -353,23 +341,6 @@
     // &sam4l::gpio::PA[14] // No Connection
     //
 
-<<<<<<< HEAD
-    let firestorm = static_init!(
-        Firestorm,
-        Firestorm {
-            console: console,
-            gpio: gpio,
-            timer: timer,
-            tmp006: tmp006,
-            isl29035: isl29035,
-            spi: spi,
-            nrf51822: nrf_serialization,
-            adc: adc,
-            led: led,
-            FXOS8700CQ: fx0,
-        },
-        320/8);
-=======
     let firestorm = Firestorm {
         console: console,
         gpio: gpio,
@@ -382,7 +353,6 @@
         led: led,
         ipc: kernel::ipc::IPC::new(),
     };
->>>>>>> 426000f8
 
     // Configure USART2 Pins for connection to nRF51822
     // NOTE: the SAM RTS pin is not working for some reason. Our hypothesis is
