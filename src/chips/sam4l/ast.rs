--- conflicted
+++ resolved
@@ -8,17 +8,8 @@
 use core::prelude::*;
 use core::intrinsics;
 use nvic;
-<<<<<<< HEAD
 use hil::alarm::{Alarm, Request};
 use chip;
-use hil::queue;
-=======
-use hil::Controller;
-use hil::timer::{Timer, TimerReceiver};
-use chip;
-
-pub static mut INTERRUPT : bool = false;
->>>>>>> 984d8225
 
 #[repr(C, packed)]
 #[allow(missing_copy_implementations)]
@@ -254,17 +245,10 @@
 #[no_mangle]
 #[allow(non_snake_case)]
 pub unsafe extern fn AST_ALARM_Handler() {
-<<<<<<< HEAD
-    nvic::disable(nvic::NvicIdx::ASTALARM);
-    let chip = chip::CHIP.as_mut().unwrap();
-    let q = &mut chip.queue as &mut queue::Queue<nvic::NvicIdx>;
-    q.enqueue(nvic::NvicIdx::ASTALARM);
-=======
     use common::Queue;
 
     nvic::disable(nvic::NvicIdx::ASTALARM);
     chip::CHIP.as_mut().map(|chip| {
         chip.queue.enqueue(nvic::NvicIdx::ASTALARM)
     });
->>>>>>> 984d8225
-}
+}
