// Licensed under the Apache License, Version 2.0 or the MIT License.
// SPDX-License-Identifier: Apache-2.0 OR MIT
// Copyright Tock Contributors 2022.

use core::cell::Cell;
use core::fmt;
use core::num::NonZeroUsize;

use kernel::memory_management::pages::Page4KiB;
use kernel::memory_management::permissions::Permissions;
use kernel::memory_management::regions::PhysicalProtectedAllocatedRegion;
use kernel::platform::mmu::Asid;
use kernel::utilities::cells::{MapCell, OptionalCell};
use kernel::utilities::registers::{register_bitfields, LocalRegisterCopy};

use crate::csr;

register_bitfields![u8,
    /// Generic `pmpcfg` octet.
    ///
    /// A PMP entry is configured through `pmpaddrX` and `pmpcfgX` CSRs, where a
    /// single `pmpcfgX` CSRs holds multiple octets, each affecting the access
    /// permission, addressing mode and "lock" attributes of a single `pmpaddrX`
    /// CSR. This bitfield definition represents a single, `u8`-backed `pmpcfg`
    /// octet affecting a single `pmpaddr` entry.
    pub pmpcfg_octet [
        r OFFSET(0) NUMBITS(1) [],
        w OFFSET(1) NUMBITS(1) [],
        x OFFSET(2) NUMBITS(1) [],
        a OFFSET(3) NUMBITS(2) [
            OFF = 0,
            TOR = 1,
            NA4 = 2,
            NAPOT = 3
        ],
        l OFFSET(7) NUMBITS(1) []
    ]
];

/// Mask for valid values of the `pmpaddrX` CSRs on RISCV platforms.
///
/// RV64 platforms support only a 56 bit physical address space. For this reason
/// (and because addresses in `pmpaddrX` CSRs are left-shifted by 2 bit) the
/// uppermost 10 bits of a `pmpaddrX` CSR are defined as WARL-0. ANDing with
/// this mask achieves the same effect; thus it can be used to determine whether
/// a given PMP region spec would be legal and applied before writing it to a
/// `pmpaddrX` CSR. For RV32 platforms, th whole 32 bit address range is valid.
///
/// This mask will have the value `0x003F_FFFF_FFFF_FFFF` on RV64 platforms, and
/// `0xFFFFFFFF` on RV32 platforms.
const PMPADDR_MASK: usize = (0x003F_FFFF_FFFF_FFFFu64 & usize::MAX as u64) as usize;

/// A `pmpcfg` octet for a user-mode (non-locked) TOR-addressed PMP region.
///
/// This is a wrapper around a [`pmpcfg_octet`] (`u8`) register type, which
/// guarantees that the wrapped `pmpcfg` octet is always set to be either
/// [`TORUserPMPCFG::OFF`] (set to `0x00`), or in a non-locked, TOR-addressed
/// configuration.
///
/// By accepting this type, PMP implements can rely on the above properties to
/// hold by construction and avoid runtime checks. For example, this type is
/// used in the [`TORUserPMP::configure_pmp`] method.
#[derive(Copy, Clone, Debug)]
pub struct TORUserPMPCFG(LocalRegisterCopy<u8, pmpcfg_octet::Register>);

impl TORUserPMPCFG {
    pub const OFF: TORUserPMPCFG = TORUserPMPCFG(LocalRegisterCopy::new(0));

    /// Extract the `u8` representation of the [`pmpcfg_octet`] register.
    pub fn get(&self) -> u8 {
        self.0.get()
    }

    /// Extract a copy of the contained [`pmpcfg_octet`] register.
    pub fn get_reg(&self) -> LocalRegisterCopy<u8, pmpcfg_octet::Register> {
        self.0
    }
}

impl PartialEq<TORUserPMPCFG> for TORUserPMPCFG {
    fn eq(&self, other: &Self) -> bool {
        self.0.get() == other.0.get()
    }
}

impl Eq for TORUserPMPCFG {}

impl From<Permissions> for TORUserPMPCFG {
    fn from(p: Permissions) -> Self {
        let fv = match p {
            Permissions::ReadWrite => {
                pmpcfg_octet::r::SET + pmpcfg_octet::w::SET + pmpcfg_octet::x::CLEAR
            }
            Permissions::ReadExecute => {
                pmpcfg_octet::r::SET + pmpcfg_octet::w::CLEAR + pmpcfg_octet::x::SET
            }
            Permissions::ReadOnly => {
                pmpcfg_octet::r::SET + pmpcfg_octet::w::CLEAR + pmpcfg_octet::x::CLEAR
            }
        };

        TORUserPMPCFG(LocalRegisterCopy::new(
            (fv + pmpcfg_octet::l::CLEAR + pmpcfg_octet::a::TOR).value,
        ))
    }
}

/// A RISC-V PMP memory region specification, configured in NAPOT mode.
///
/// This type checks that the supplied `start` and `size` values meet the RISC-V
/// NAPOT requirements, namely that
///
/// - the region is a power of two bytes in size
/// - the region's start address is aligned to the region size
/// - the region is at least 8 bytes long
///
/// Finally, RISC-V restricts physical address spaces to 34 bit on RV32, and 56
/// bit on RV64 platforms. A `NAPOTRegionSpec` must not cover addresses
/// exceeding this address space, respectively. In practice, this means that on
/// RV64 platforms `NAPOTRegionSpec`s whose encoded `pmpaddrX` CSR contains any
/// non-zero bits in the 10 most significant bits will be rejected.
///
/// By accepting this type, PMP implementations can rely on these requirements
/// to be verified. Furthermore, they can use the [`NAPOTRegionSpec::pmpaddr`]
/// convenience method to retrieve an `pmpaddrX` CSR value encoding this
/// region's address and length.
#[derive(Copy, Clone, Debug)]
pub struct NAPOTRegionSpec {
    pmpaddr: usize,
}

impl NAPOTRegionSpec {
    /// Construct a new [`NAPOTRegionSpec`] from a pmpaddr CSR value.
    ///
    /// For an RV32 platform, every single integer in `[0; usize::MAX]` is a
    /// valid `pmpaddrX` CSR for a region configured in NAPOT mode, and this
    /// operation is thus effectively infallible.
    ///
    /// For RV64 platforms, this operation checks if the range would include any
    /// address outside of the 56 bit physical address space and, in this case,
    /// rejects the `pmpaddr` (tests whether any of the 10 most significant bits
    /// are non-zero).
    pub fn from_pmpaddr_csr(pmpaddr: usize) -> Option<Self> {
        // On 64-bit platforms, the 10 most significant bits must be 0
        // Prevent the `&-masking with zero` lint error in case of RV32
        // The redundant checks in this case are optimized out by the compiler on any 1-3,z opt-level
        #[allow(clippy::bad_bit_mask)]
        (pmpaddr & !PMPADDR_MASK == 0).then_some(NAPOTRegionSpec { pmpaddr })
    }

    /// Construct a new [`NAPOTRegionSpec`] from a start address and size.
    ///
    /// This method accepts a `start` address and a region length. It returns
    /// `Some(region)` when all constraints specified in the
    /// [`NAPOTRegionSpec`]'s documentation are satisfied, otherwise `None`.
    pub fn from_start_size(start: *const u8, size: usize) -> Option<Self> {
        if !size.is_power_of_two() || start.addr() % size != 0 || size < 8 {
            return None;
        }

        Self::from_pmpaddr_csr(
            (start.addr() + (size - 1).overflowing_shr(1).0)
                .overflowing_shr(2)
                .0,
        )
    }

    /// Construct a new [`NAPOTRegionSpec`] from a start address and end address.
    ///
    /// This method accepts a `start` address (inclusive) and `end` address
    /// (exclusive). It returns `Some(region)` when all constraints specified in
    /// the [`NAPOTRegionSpec`]'s documentation are satisfied, otherwise `None`.
    pub fn from_start_end(start: *const u8, end: *const u8) -> Option<Self> {
        end.addr()
            .checked_sub(start.addr())
            .and_then(|size| Self::from_start_size(start, size))
    }

    /// Retrieve a `pmpaddrX`-CSR compatible representation of this
    /// [`NAPOTRegionSpec`]'s address and length. For this value to be valid in
    /// a `CSR` register, the `pmpcfgX` octet's `A` (address mode) value
    /// belonging to this `pmpaddrX`-CSR must be set to `NAPOT` (0b11).
    pub fn pmpaddr(&self) -> usize {
        self.pmpaddr
    }

    /// Return the range of physical addresses covered by this PMP region.
    ///
    /// This follows the regular Rust range semantics (start inclusive, end
    /// exclusive). It returns the addresses as u64-integers to ensure that all
    /// underlying pmpaddrX CSR values can be represented.
    pub fn address_range(&self) -> core::ops::Range<u64> {
        let trailing_ones: u64 = self.pmpaddr.trailing_ones() as u64;
        let size = 0b1000_u64 << trailing_ones;
        let base_addr: u64 =
            (self.pmpaddr as u64 & !((1_u64 << trailing_ones).saturating_sub(1))) << 2;
        base_addr..(base_addr.saturating_add(size))
    }
}

/// A RISC-V PMP memory region specification, configured in TOR mode.
///
/// This type checks that the supplied `start` and `end` addresses meet the
/// RISC-V TOR requirements, namely that
///
/// - the region's start address is aligned to a 4-byte boundary
/// - the region's end address is aligned to a 4-byte boundary
/// - the region is at least 4 bytes long
///
/// Finally, RISC-V restricts physical address spaces to 34 bit on RV32, and 56
/// bit on RV64 platforms. A `TORRegionSpec` must not cover addresses exceeding
/// this address space, respectively. In practice, this means that on RV64
/// platforms `TORRegionSpec`s whose encoded `pmpaddrX` CSR contains any
/// non-zero bits in the 10 most significant bits will be rejected. In
/// particular, with the `end` pmpaddrX CSR / address being exclusive, the
/// region cannot span the last 4 bytes of the 56-bit address space on RV64, or
/// the last 4 bytes of the 34-bit address space on RV32.
///
/// By accepting this type, PMP implementations can rely on these requirements
/// to be verified.
#[derive(Copy, Clone, Debug)]
pub struct TORRegionSpec {
    pmpaddr_a: usize,
    pmpaddr_b: usize,
}

impl TORRegionSpec {
    /// Construct a new [`TORRegionSpec`] from a pair of pmpaddrX CSR values.
    ///
    /// This method accepts two `pmpaddrX` CSR values that together are
    /// configured to describe a single TOR memory region. The second `pmpaddr_b`
    /// must be strictly greater than `pmpaddr_a`, which translates into a
    /// minimum region size of 4 bytes. Otherwise this function returns `None`.
    ///
    /// For RV64 platforms, this operation also checks if the range would
    /// include any address outside of the 56 bit physical address space and, in
    /// this case, returns `None` (tests whether any of the 10 most significant
    /// bits of either `pmpaddr` are non-zero).
    pub fn from_pmpaddr_csrs(pmpaddr_a: usize, pmpaddr_b: usize) -> Option<TORRegionSpec> {
        // Prevent the `&-masking with zero` lint error in case of RV32
        // The redundant checks in this case are optimized out by the compiler on any 1-3,z opt-level
        #[allow(clippy::bad_bit_mask)]
        ((pmpaddr_a < pmpaddr_b)
            && (pmpaddr_a & !PMPADDR_MASK == 0)
            && (pmpaddr_b & !PMPADDR_MASK == 0))
            .then_some(TORRegionSpec {
                pmpaddr_a,
                pmpaddr_b,
            })
    }

    /// Construct a new [`TORRegionSpec`] from a range of addresses.
    ///
    /// This method accepts a `start` and `end` address. It returns
    /// `Some(region)` when all constraints specified in the [`TORRegionSpec`]'s
    /// documentation are satisfied, otherwise `None`.
    pub fn from_start_end(start: *const u8, end: *const u8) -> Option<Self> {
        if (start as usize) % 4 != 0
            || (end as usize) % 4 != 0
            || (end as usize)
                .checked_sub(start as usize)
                .is_none_or(|size| size < 4)
        {
            return None;
        }

        Self::from_pmpaddr_csrs(start.addr() >> 2, end.addr() >> 2)
    }

    /// Get the first `pmpaddrX` CSR value that this TORRegionSpec encodes.
    pub fn pmpaddr_a(&self) -> usize {
        self.pmpaddr_a
    }

    pub fn pmpaddr_b(&self) -> usize {
        self.pmpaddr_b
    }
}

<<<<<<< HEAD
/// Helper method to check if a [`PMPUserMPUConfig`] region overlaps with a
/// region specified by `other_start` and `other_size`.
///
/// Matching the RISC-V spec this checks `pmpaddr[i-i] <= y < pmpaddr[i]` for TOR
/// ranges.
fn region_overlaps(
    region: &(TORUserPMPCFG, *const u8, *const u8),
    other_start: *const u8,
    other_size: usize,
) -> bool {
    // PMP TOR regions are not inclusive on the high end, that is
    //     pmpaddr[i-i] <= y < pmpaddr[i].
    //
    // This happens to coincide with the definition of the Rust half-open Range
    // type, which provides a convenient `.contains()` method:
    let region_range = Range {
        start: region.1 as usize,
        end: region.2 as usize,
    };

    let other_range = Range {
        start: other_start as usize,
        end: other_start as usize + other_size,
    };

    // For a range A to overlap with a range B, either B's first or B's last
    // element must be contained in A, or A's first or A's last element must be
    // contained in B. As we deal with half-open ranges, ensure that neither
    // range is empty.
    //
    // This implementation is simple and stupid, and can be optimized. We leave
    // that as an exercise to the compiler.
    !region_range.is_empty()
        && !other_range.is_empty()
        && (region_range.contains(&other_range.start)
            || region_range.contains(&(other_range.end.saturating_sub(1)))
            || other_range.contains(&region_range.start)
            || other_range.contains(&(region_range.end.saturating_sub(1))))
}

=======
>>>>>>> a739b3f8
#[cfg(test)]
pub mod misc_pmp_test {
    #[test]
    fn test_napot_region_spec_from_pmpaddr_csr() {
        use super::NAPOTRegionSpec;

        // Unfortunatly, we can't run these unit tests for different platforms,
        // with arbitrary bit-widths (at least when using `usize` in the
        // `TORRegionSpec` internally.
        //
        // For now, we check whatever word-size our host-platform has and
        // generate our test vectors according to those expectations.
        let pmpaddr_max: usize = if core::mem::size_of::<usize>() == 8 {
            // This deliberately does not re-use the `PMPADDR_RV64_MASK`
            // constant which should be equal to this value:
            0x003F_FFFF_FFFF_FFFF_u64.try_into().unwrap()
        } else {
            usize::MAX
        };

        for (valid, pmpaddr, start, end) in [
            // Basic sanity checks:
            (true, 0b0000, 0b0000_0000, 0b0000_1000),
            (true, 0b0001, 0b0000_0000, 0b0001_0000),
            (true, 0b0010, 0b0000_1000, 0b0001_0000),
            (true, 0b0011, 0b0000_0000, 0b0010_0000),
            (true, 0b0101, 0b0001_0000, 0b0010_0000),
            (true, 0b1011, 0b0010_0000, 0b0100_0000),
            // Can span the whole address space (up to 34 bit on RV32, and 5
            // bit on RV64, 2^{XLEN + 3) byte NAPOT range).
            (
                true,
                pmpaddr_max,
                0,
                if core::mem::size_of::<usize>() == 8 {
                    0x0200_0000_0000_0000
                } else {
                    0x0000_0008_0000_0000
                },
            ),
            // Cannot create region larger than `pmpaddr_max`:
            (
                core::mem::size_of::<usize>() != 8,
                pmpaddr_max.saturating_add(1),
                0,
                if core::mem::size_of::<usize>() == 8 {
                    // Doesn't matter, operation should fail:
                    0
                } else {
                    0x0000_0008_0000_0000
                },
            ),
        ] {
            match (valid, NAPOTRegionSpec::from_pmpaddr_csr(pmpaddr)) {
                (true, Some(region)) => {
                    assert_eq!(
                        region.pmpaddr(),
                        pmpaddr,
                        "NAPOTRegionSpec::from_pmpaddr_csr yields wrong CSR value (0x{:x?} vs. 0x{:x?})",
                        pmpaddr,
                        region.pmpaddr()
                    );
                    assert_eq!(
                        region.address_range(),
                        start..end,
                        "NAPOTRegionSpec::from_pmpaddr_csr yields wrong address range value for CSR 0x{:x?} (0x{:x?}..0x{:x?} vs. 0x{:x?}..0x{:x?})",
                        pmpaddr,
                        region.address_range().start,
                        region.address_range().end,
                        start,
                        end
                    );
                }

                (true, None) => {
                    panic!(
                        "Failed to create NAPOT region over pmpaddr CSR ({:x?}), but has to succeed!",
                        pmpaddr,
                    );
                }

                (false, Some(region)) => {
                    panic!(
                        "Creation of TOR region over pmpaddr CSR {:x?} must fail, but succeeded: {:?}",
                        pmpaddr, region,
                    );
                }

                (false, None) => {
                    // Good, nothing to do here.
                }
            }
        }
    }

    #[test]
    fn test_tor_region_spec_from_pmpaddr_csrs() {
        use super::TORRegionSpec;
        // Unfortunatly, we can't run these unit tests for different platforms,
        // with arbitrary bit-widths (at least when using `usize` in the
        // `TORRegionSpec` internally.
        //
        // For now, we check whatever word-size our host-platform has and
        // generate our test vectors according to those expectations.
        let pmpaddr_max: usize = if core::mem::size_of::<usize>() == 8 {
            // This deliberately does not re-use the `PMPADDR_RV64_MASK`
            // constant which should be equal to this value:
            0x003F_FFFF_FFFF_FFFF_u64.try_into().unwrap()
        } else {
            usize::MAX
        };

        for (valid, pmpaddr_a, pmpaddr_b) in [
            // Can span the whole address space (up to 34 bit on RV32, and 56
            // bit on RV64):
            (true, 0, 1),
            (true, 0x8badf00d, 0xdeadbeef),
            (true, pmpaddr_max - 1, pmpaddr_max),
            (true, 0, pmpaddr_max),
            // Cannot create region smaller than 4 bytes:
            (false, 0, 0),
            (false, 0xdeadbeef, 0xdeadbeef),
            (false, pmpaddr_max, pmpaddr_max),
            // On 64-bit systems, cannot create region that exceeds 56 bit:
            (
                core::mem::size_of::<usize>() != 8,
                0,
                pmpaddr_max.saturating_add(1),
            ),
            // Cannot create region with end before start:
            (false, 1, 0),
            (false, 0xdeadbeef, 0x8badf00d),
            (false, pmpaddr_max, 0),
        ] {
            match (
                valid,
                TORRegionSpec::from_pmpaddr_csrs(pmpaddr_a, pmpaddr_b),
            ) {
                (true, Some(region)) => {
                    assert_eq!(region.pmpaddr_a(), pmpaddr_a);
                    assert_eq!(region.pmpaddr_b(), pmpaddr_b);
                }

                (true, None) => {
                    panic!(
                        "Failed to create TOR region over pmpaddr CSRS ({:x?}, {:x?}), but has to succeed!",
                        pmpaddr_a, pmpaddr_b,
                    );
                }

                (false, Some(region)) => {
                    panic!(
                        "Creation of TOR region over pmpaddr CSRs ({:x?}, {:x?}) must fail, but succeeded: {:?}",
                        pmpaddr_a, pmpaddr_b, region
                    );
                }

                (false, None) => {
                    // Good, nothing to do here.
                }
            }
        }
    }

    #[test]
    fn test_tor_region_spec_from_start_end_addrs() {
        use super::TORRegionSpec;

        fn panicing_shr_2(i: usize) -> usize {
            assert_eq!(i & 0b11, 0);
            i >> 2
        }

        // Unfortunatly, we can't run these unit tests for different platforms,
        // with arbitrary bit-widths (at least when using `usize` in the
        // `TORRegionSpec` internally.
        //
        // For now, we check whatever word-size our host-platform has and
        // generate our test vectors according to those expectations.
        let last_addr: usize = if core::mem::size_of::<usize>() == 8 {
            0x03F_FFFF_FFFF_FFFC_u64.try_into().unwrap()
        } else {
            // For 32-bit platforms, this cannot actually cover the whole
            // 32-bit address space. We must exclude the last 4 bytes.
            usize::MAX & (!0b11)
        };

        for (valid, start, end) in [
            // Can span the whole address space (up to 34 bit on RV32, and 56
            // bit on RV64):
            (true, 0, 4),
            (true, 0x13374200, 0xdead10cc),
            (true, last_addr - 4, last_addr),
            (true, 0, last_addr),
            // Cannot create region with start and end address not aligned on
            // 4-byte boundary:
            (false, 4, 5),
            (false, 4, 6),
            (false, 4, 7),
            (false, 5, 8),
            (false, 6, 8),
            (false, 7, 8),
            // Cannot create region smaller than 4 bytes:
            (false, 0, 0),
            (false, 0x13374200, 0x13374200),
            (false, 0x13374200, 0x13374201),
            (false, 0x13374200, 0x13374202),
            (false, 0x13374200, 0x13374203),
            (false, last_addr, last_addr),
            // On 64-bit systems, cannot create region that exceeds 56 or covers
            // the last 4 bytes of this address space. On 32-bit, cannot cover
            // the full address space (excluding the last 4 bytes of the address
            // space):
            (false, 0, last_addr.checked_add(1).unwrap()),
            // Cannot create region with end before start:
            (false, 4, 0),
            (false, 0xdeadbeef, 0x8badf00d),
            (false, last_addr, 0),
        ] {
            match (
                valid,
                TORRegionSpec::from_start_end(start as *const u8, end as *const u8),
            ) {
                (true, Some(region)) => {
                    assert_eq!(region.pmpaddr_a(), panicing_shr_2(start));
                    assert_eq!(region.pmpaddr_b(), panicing_shr_2(end));
                }

                (true, None) => {
                    panic!(
                        "Failed to create TOR region from address range [{:x?}, {:x?}), but has to succeed!",
                        start, end,
                    );
                }

                (false, Some(region)) => {
                    panic!(
                        "Creation of TOR region from address range [{:x?}, {:x?}) must fail, but succeeded: {:?}",
                        start, end, region
                    );
                }

                (false, None) => {
                    // Good, nothing to do here.
                }
            }
        }
    }
}

/// Print a table of the configured PMP regions, read from  the HW CSRs.
///
/// # Safety
///
/// This function is unsafe, as it relies on the PMP CSRs to be accessible, and
/// the hardware to feature `PHYSICAL_ENTRIES` PMP CSR entries. If these
/// conditions are not met, calling this function can result in undefinied
/// behavior (e.g., cause a system trap).
pub unsafe fn format_pmp_entries<const PHYSICAL_ENTRIES: usize>(
    f: &mut fmt::Formatter<'_>,
) -> fmt::Result {
    for i in 0..PHYSICAL_ENTRIES {
        // Extract the entry's pmpcfgX register value. The pmpcfgX CSRs are
        // tightly packed and contain 4 octets beloging to individual
        // entries. Convert this into a u8-wide LocalRegisterCopy<u8,
        // pmpcfg_octet> as a generic register type, independent of the entry's
        // offset.
        let pmpcfg: LocalRegisterCopy<u8, pmpcfg_octet::Register> = LocalRegisterCopy::new(
            csr::CSR
                .pmpconfig_get(i / 4)
                .overflowing_shr(((i % 4) * 8) as u32)
                .0 as u8,
        );

        // The address interpretation is different for every mode. Return both a
        // string indicating the PMP entry's mode, as well as the effective
        // start and end address (inclusive) affected by the region. For regions
        // that are OFF, we still want to expose the pmpaddrX register value --
        // thus return the raw unshifted value as the addr, and 0 as the
        // region's end.
        let (start_label, start, end, mode) = match pmpcfg.read_as_enum(pmpcfg_octet::a) {
            Some(pmpcfg_octet::a::Value::OFF) => {
                let addr = csr::CSR.pmpaddr_get(i);
                ("pmpaddr", addr, 0, "OFF  ")
            }

            Some(pmpcfg_octet::a::Value::TOR) => {
                let start = if i > 0 {
                    csr::CSR.pmpaddr_get(i - 1)
                } else {
                    0
                };

                (
                    "  start",
                    start.overflowing_shl(2).0,
                    csr::CSR.pmpaddr_get(i).overflowing_shl(2).0.wrapping_sub(1),
                    "TOR  ",
                )
            }

            Some(pmpcfg_octet::a::Value::NA4) => {
                let addr = csr::CSR.pmpaddr_get(i).overflowing_shl(2).0;
                ("  start", addr, addr | 0b11, "NA4  ")
            }

            Some(pmpcfg_octet::a::Value::NAPOT) => {
                let pmpaddr = csr::CSR.pmpaddr_get(i);
                let encoded_size = pmpaddr.trailing_ones();
                if (encoded_size as usize) < (core::mem::size_of_val(&pmpaddr) * 8 - 1) {
                    let start = pmpaddr - ((1 << encoded_size) - 1);
                    let end = start + (1 << (encoded_size + 1)) - 1;
                    (
                        "  start",
                        start.overflowing_shl(2).0,
                        end.overflowing_shl(2).0 | 0b11,
                        "NAPOT",
                    )
                } else {
                    ("  start", usize::MIN, usize::MAX, "NAPOT")
                }
            }

            None => {
                // We match on a 2-bit value with 4 variants, so this is
                // unreachable. However, don't insert a panic in case this
                // doesn't get optimized away:
                ("", 0, 0, "")
            }
        };

        // Ternary operator shortcut function, to avoid bulky formatting...
        fn t<T>(cond: bool, a: T, b: T) -> T {
            if cond {
                a
            } else {
                b
            }
        }

        write!(
            f,
            "  [{:02}]: {}={:#010X}, end={:#010X}, cfg={:#04X} ({}) ({}{}{}{})\r\n",
            i,
            start_label,
            start,
            end,
            pmpcfg.get(),
            mode,
            t(pmpcfg.is_set(pmpcfg_octet::l), "l", "-"),
            t(pmpcfg.is_set(pmpcfg_octet::r), "r", "-"),
            t(pmpcfg.is_set(pmpcfg_octet::w), "w", "-"),
            t(pmpcfg.is_set(pmpcfg_octet::x), "x", "-"),
        )?;
    }

    Ok(())
}

/// A RISC-V PMP implementation exposing a number of TOR memory protection
/// regions to the [`PMPUserMPU`].
///
/// The RISC-V PMP is complex and can be used to enforce memory protection in
/// various modes (Machine, Supervisor and User mode). Depending on the exact
/// extension set present (e.g., ePMP) and the machine's security configuration
/// bits, it may expose a vastly different set of constraints and application
/// semantics.
///
/// Because we can't possibly capture all of this in a single readable,
/// maintainable and efficient implementation, we implement a two-layer system:
///
/// - a [`TORUserPMP`] is a simple abstraction over some underlying PMP hardware
///   implementation, which exposes an interface to configure regions that are
///   active (enforced) in user-mode and can be configured for arbitrary
///   addresses on a 4-byte granularity.
///
/// - the [`PMPUserMPU`] takes this abstraction and implements the Tock kernel's
///   [`mpu::MPU`] trait. It worries about re-configuring memory protection when
///   switching processes, allocating memory regions of an appropriate size,
///   etc.
///
/// Implementors of a chip are free to define their own [`TORUserPMP`]
/// implementations, adhering to their specific PMP layout & constraints,
/// provided they implement this trait.
///
/// The `MAX_REGIONS` const generic is used to indicate the maximum number of
/// TOR PMP regions available to the [`PMPUserMPU`]. The PMP implementation may
/// provide less regions than indicated through `MAX_REGIONS`, for instance when
/// entries are enforced (locked) in machine mode. The number of available
/// regions may change at runtime. The current number of regions available to
/// the [`PMPUserMPU`] is indicated by the [`TORUserPMP::available_regions`]
/// method. However, when it is known that a number of regions are not available
/// for userspace protection, `MAX_REGIONS` can be used to reduce the memory
/// footprint allocated by stored PMP configurations, as well as the
/// re-configuration overhead.
pub trait TORUserPMP<const MAX_REGIONS: usize> {
    /// A placeholder to define const-assertions which are evaluated in
    /// [`PMPUserMPU::new`]. This can be used to, for instance, assert that the
    /// number of userspace regions does not exceed the number of hardware
    /// regions.
    const CONST_ASSERT_CHECK: ();

    /// The number of TOR regions currently available for userspace memory
    /// protection. Within `[0; MAX_REGIONS]`.
    ///
    /// The PMP implementation may provide less regions than indicated through
    /// `MAX_REGIONS`, for instance when entries are enforced (locked) in
    /// machine mode. The number of available regions may change at runtime. The
    /// implementation is free to map these regions to arbitrary PMP entries
    /// (and change this mapping at runtime), provided that they are enforced
    /// when the hart is in user-mode, and other memory regions are generally
    /// inaccessible when in user-mode.
    ///
    /// When allocating regions for kernel-mode protection, and thus reducing
    /// the number of regions available to userspace, re-configuring the PMP may
    /// fail. This is allowed behavior. However, the PMP must not remove any
    /// regions from the user-mode current configuration while it is active
    /// ([`TORUserPMP::enable_user_pmp`] has been called, and it has not been
    /// disabled through [`TORUserPMP::disable_user_pmp`]).
    fn available_regions(&self) -> usize;

    /// Configure the user-mode memory protection.
    ///
    /// This method configures the user-mode memory protection, to be enforced
    /// on a call to [`TORUserPMP::enable_user_pmp`].
    ///
    /// PMP implementations where configured regions are only enforced in
    /// user-mode may re-configure the PMP on this function invocation and
    /// implement [`TORUserPMP::enable_user_pmp`] as a no-op. If configured
    /// regions are enforced in machine-mode (for instance when using an ePMP
    /// with the machine-mode whitelist policy), the new configuration rules
    /// must not apply until [`TORUserPMP::enable_user_pmp`].
    ///
    /// The tuples as passed in the `regions` parameter are defined as follows:
    ///
    /// - first value ([`TORUserPMPCFG`]): the memory protection mode as
    ///   enforced on the region. A `TORUserPMPCFG` can be created from the
    ///   [`mpu::Permissions`] type. It is in a format compatible to the pmpcfgX
    ///   register, guaranteed to not have the lock (`L`) bit set, and
    ///   configured either as a TOR region (`A = 0b01`), or disabled (all bits
    ///   set to `0`).
    ///
    /// - second value (`*const u8`): the region's start addres. As a PMP TOR
    ///   region has a 4-byte address granularity, this address is rounded down
    ///   to the next 4-byte boundary.
    ///
    /// - third value (`*const u8`): the region's end addres. As a PMP TOR
    ///   region has a 4-byte address granularity, this address is rounded down
    ///   to the next 4-byte boundary.
    ///
    /// To disable a region, set its configuration to [`TORUserPMPCFG::OFF`]. In
    /// this case, the start and end addresses are ignored and can be set to
    /// arbitrary values.
    fn configure_pmp(
        &self,
        regions: &[(TORUserPMPCFG, *const u8, *const u8); MAX_REGIONS],
    ) -> Result<(), ()>;

    /// Enable the user-mode memory protection.
    ///
    /// Enables the memory protection for user-mode, as configured through
    /// [`TORUserPMP::configure_pmp`]. Enabling the PMP for user-mode may make
    /// the user-mode accessible regions inaccessible to the kernel. For PMP
    /// implementations where configured regions are only enforced in user-mode,
    /// this method may be implemented as a no-op.
    ///
    /// If enabling the current configuration is not possible (e.g., because
    /// regions have been allocated to the kernel), this function must return
    /// `Err(())`. Otherwise, this function returns `Ok(())`.
    fn enable_user_pmp(&self) -> Result<(), ()>;

    /// Disable the user-mode memory protection.
    ///
    /// Disables the memory protection for user-mode. If enabling the user-mode
    /// memory protetion made user-mode accessible regions inaccessible to
    /// machine-mode, this method should make these regions accessible again.
    ///
    /// For PMP implementations where configured regions are only enforced in
    /// user-mode, this method may be implemented as a no-op. This method is not
    /// responsible for making regions inaccessible to user-mode. If previously
    /// configured regions must be made inaccessible,
    /// [`TORUserPMP::configure_pmp`] must be used to re-configure the PMP
    /// accordingly.
    fn disable_user_pmp(&self);
}

/// Struct storing userspace memory protection regions for the [`PMPUserMPU`].
pub struct PMPUserMPUConfig<const MAX_REGIONS: usize> {
    /// PMP config identifier, as generated by the issuing PMP implementation.
    id: NonZeroUsize,
    /// Indicates if the configuration has changed since the last time it was
    /// written to hardware.
    is_dirty: Cell<bool>,
    /// Array of MPU regions. Each region requires two physical PMP entries.
    regions: [(TORUserPMPCFG, *const u8, *const u8); MAX_REGIONS],
    /// Which region index (into the `regions` array above) is used
    /// for app memory (if it has been configured).
    app_memory_region: OptionalCell<usize>,
}

impl<const MAX_REGIONS: usize> fmt::Display for PMPUserMPUConfig<MAX_REGIONS> {
    fn fmt(&self, f: &mut fmt::Formatter<'_>) -> fmt::Result {
        // Ternary operator shortcut function, to avoid bulky formatting...
        fn t<T>(cond: bool, a: T, b: T) -> T {
            if cond {
                a
            } else {
                b
            }
        }

        write!(
            f,
            " PMPUserMPUConfig {{\r\n  id: {},\r\n  is_dirty: {},\r\n  app_memory_region: {:?},\r\n  regions:\r\n",
            self.id,
            self.is_dirty.get(),
            self.app_memory_region.get()
        )?;

        for (i, (tor_user_pmpcfg, start, end)) in self.regions.iter().enumerate() {
            let pmpcfg = tor_user_pmpcfg.get_reg();
            write!(
                f,
                "     #{:02}: start={:#010X}, end={:#010X}, cfg={:#04X} ({}) (-{}{}{})\r\n",
                i,
                *start as usize,
                *end as usize,
                pmpcfg.get(),
                t(pmpcfg.is_set(pmpcfg_octet::a), "TOR", "OFF"),
                t(pmpcfg.is_set(pmpcfg_octet::r), "r", "-"),
                t(pmpcfg.is_set(pmpcfg_octet::w), "w", "-"),
                t(pmpcfg.is_set(pmpcfg_octet::x), "x", "-"),
            )?;
        }

        write!(f, " }}\r\n")?;
        Ok(())
    }
}

/// Adapter from a generic PMP implementation exposing TOR-type regions to the
/// Tock [`mpu::MPU`] trait. See [`TORUserPMP`].
pub struct PMPUserMPU<const MAX_REGIONS: usize, P: TORUserPMP<MAX_REGIONS> + 'static> {
    regions: MapCell<[(TORUserPMPCFG, *const u8, *const u8); MAX_REGIONS]>,
    /// Underlying hardware PMP implementation, exposing a number (up to
    /// `P::MAX_REGIONS`) of memory protection regions with a 4-byte enforcement
    /// granularity.
    pub pmp: P,
}

impl<const MAX_REGIONS: usize, P: TORUserPMP<MAX_REGIONS> + 'static> PMPUserMPU<MAX_REGIONS, P> {
    const INDEX_PROG_REGION: usize = 0;
    const INDEX_RAM_REGION: usize = 1;

    pub fn new(pmp: P) -> Self {
        // Assigning this constant here ensures evaluation of the const
        // expression at compile time, and can thus be used to enforce
        // compile-time assertions based on the desired PMP configuration.
        #[allow(clippy::let_unit_value)]
        let _: () = P::CONST_ASSERT_CHECK;

        const DEFAULT_REGION: (TORUserPMPCFG, *const u8, *const u8) =
            (TORUserPMPCFG::OFF, core::ptr::null(), core::ptr::null());

        PMPUserMPU {
            regions: MapCell::new([DEFAULT_REGION; MAX_REGIONS]),
            pmp,
        }
    }

    fn configure_region(
        &self,
        index: usize,
        protected_region: &PhysicalProtectedAllocatedRegion<Page4KiB>,
    ) {
        let starting_pointer = protected_region.get_starting_pointer();
        // SAFETY: `starting_pointer` and `raw_starting_pointer` are not used at the same time.
        let raw_starting_pointer = unsafe { starting_pointer.to_raw() };

        let ending_pointer = protected_region.get_protected_ending_pointer();
        // SAFETY: `ending_pointer` and `raw_ending_pointer` are not used at the same time.
        let raw_ending_pointer = unsafe { ending_pointer.to_raw() };

        let permissions = protected_region.get_permissions();
        let tor_permissions = permissions.into();

        self.regions.map(|regions| {
            regions[index] = (
                tor_permissions,
                raw_starting_pointer as *const u8,
                raw_ending_pointer as *const u8,
            );
        });
    }
}

impl<const MAX_REGIONS: usize, P: TORUserPMP<MAX_REGIONS> + 'static>
    kernel::platform::mmu::MpuMmuCommon for PMPUserMPU<MAX_REGIONS, P>
{
    type Granule = Page4KiB;

    fn enable_user_protection(&self, _asid: Asid) {
        self.regions.map(|regions| {
            self.pmp.configure_pmp(regions).unwrap();
        });
        // TODO: This operation may fail when the PMP is not exclusively used
        // for userspace. Instead of panicing, we should handle this case more
        // gracefully and return an error in the `MPU` trait. Process
        // infrastructure can then attempt to re-schedule the process later on,
        // try to revoke some optional shared memory regions, or suspend the
        // process.
        self.pmp.enable_user_pmp().unwrap()
    }

    fn disable_user_protection(&self) {
        self.pmp.disable_user_pmp()
    }
}

impl<const MAX_REGIONS: usize, P: TORUserPMP<MAX_REGIONS> + 'static> kernel::platform::mmu::MPU
    for PMPUserMPU<MAX_REGIONS, P>
{
    fn protect_user_prog_region(
        &self,
        protected_region: &PhysicalProtectedAllocatedRegion<Self::Granule>,
    ) {
        self.configure_region(Self::INDEX_PROG_REGION, protected_region);
    }

    fn protect_user_ram_region(
        &self,
        protected_region: &PhysicalProtectedAllocatedRegion<Self::Granule>,
    ) {
        self.configure_region(Self::INDEX_RAM_REGION, protected_region);
    }
}

#[cfg(test)]
pub mod tor_user_pmp_test {
    use super::{TORUserPMP, TORUserPMPCFG};

    struct MockTORUserPMP;
    impl<const MPU_REGIONS: usize> TORUserPMP<MPU_REGIONS> for MockTORUserPMP {
        // Don't require any const-assertions in the MockTORUserPMP.
        const CONST_ASSERT_CHECK: () = ();

        fn available_regions(&self) -> usize {
            // For the MockTORUserPMP, we always assume to have the full number
            // of MPU_REGIONS available. More advanced tests may want to return
            // a different number here (to simulate kernel memory protection)
            // and make the configuration fail at runtime, for instance.
            MPU_REGIONS
        }

        fn configure_pmp(
            &self,
            _regions: &[(TORUserPMPCFG, *const u8, *const u8); MPU_REGIONS],
        ) -> Result<(), ()> {
            Ok(())
        }

        fn enable_user_pmp(&self) -> Result<(), ()> {
            Ok(())
        } // The kernel's MPU trait requires

        fn disable_user_pmp(&self) {}
    }

    // TODO: implement more test cases, such as:
    //
    // - Try to update the app memory break with an invalid pointer below its
    //   allocation's start address.

    #[test]
    fn test_mpu_region_no_overlap() {
        use crate::pmp::PMPUserMPU;
        use kernel::platform::mpu::{Permissions, MPU};

        let mpu: PMPUserMPU<8, MockTORUserPMP> = PMPUserMPU::new(MockTORUserPMP);
        let mut config = mpu
            .new_config()
            .expect("Failed to allocate the first MPU config");

        // Allocate a region which spans from 0x40000000 to 0x80000000 (this
        // meets PMP alignment constraints and will work on 32-bit and 64-bit
        // systems)
        let region_0 = mpu
            .allocate_region(
                0x40000000 as *const u8,
                0x40000000,
                0x40000000,
                Permissions::ReadWriteOnly,
                &mut config,
            )
            .expect(
                "Failed to allocate a well-aligned R/W MPU region with \
                 unallocated_memory_size == min_region_size",
            );
        assert!(region_0.start_address() == 0x40000000 as *const u8);
        assert!(region_0.size() == 0x40000000);

        // Try to allocate a region adjacent to `region_0`. This should work:
        let region_1 = mpu
            .allocate_region(
                0x80000000 as *const u8,
                0x10000000,
                0x10000000,
                Permissions::ReadExecuteOnly,
                &mut config,
            )
            .expect(
                "Failed to allocate a well-aligned R/W MPU region adjacent to \
                 another region",
            );
        assert!(region_1.start_address() == 0x80000000 as *const u8);
        assert!(region_1.size() == 0x10000000);

        // Remove the previously allocated `region_1`:
        mpu.remove_memory_region(region_1, &mut config)
            .expect("Failed to remove valid MPU region allocation");

        // Allocate another region which spans from 0xc0000000 to 0xd0000000
        // (this meets PMP alignment constraints and will work on 32-bit and
        // 64-bit systems), but this time allocate it using the
        // `allocate_app_memory_region` method. We want a region of `0x20000000`
        // bytes, but only the first `0x10000000` should be accessible to the
        // app.
        let (region_2_start, region_2_size) = mpu
            .allocate_app_memory_region(
                0xc0000000 as *const u8,
                0x20000000,
                0x20000000,
                0x10000000,
                0x08000000,
                Permissions::ReadWriteOnly,
                &mut config,
            )
            .expect(
                "Failed to allocate a well-aligned R/W app memory MPU region \
                 with unallocated_memory_size == min_region_size",
            );
        assert!(region_2_start == 0xc0000000 as *const u8);
        assert!(region_2_size == 0x20000000);

        // --> General overlap tests involving both regions

        // Now, try to allocate another region that spans over both memory
        // regions. This should fail.
        assert!(mpu
            .allocate_region(
                0x40000000 as *const u8,
                0xc0000000,
                0xc0000000,
                Permissions::ReadOnly,
                &mut config,
            )
            .is_none());

        // Try to allocate a region that spans over parts of both memory
        // regions. This should fail.
        assert!(mpu
            .allocate_region(
                0x48000000 as *const u8,
                0x80000000,
                0x80000000,
                Permissions::ReadOnly,
                &mut config,
            )
            .is_none());

        // --> Overlap tests involving a single region (region_0)
        //
        // We define these in an array, such that we can run the tests with the
        // `region_0` defined (to confirm that the allocations are indeed
        // refused), and with `region_0` removed (to make sure they would work
        // in general).
        let overlap_region_0_tests = [
            (
                // Try to allocate a region that is contained within
                // `region_0`. This should fail.
                0x41000000 as *const u8,
                0x01000000,
                0x01000000,
                Permissions::ReadWriteOnly,
            ),
            (
                // Try to allocate a region that overlaps with `region_0` in the
                // front. This should fail.
                0x38000000 as *const u8,
                0x10000000,
                0x10000000,
                Permissions::ReadWriteExecute,
            ),
            (
                // Try to allocate a region that overlaps with `region_0` in the
                // back. This should fail.
                0x48000000 as *const u8,
                0x10000000,
                0x10000000,
                Permissions::ExecuteOnly,
            ),
            (
                // Try to allocate a region that spans over `region_0`. This
                // should fail.
                0x38000000 as *const u8,
                0x20000000,
                0x20000000,
                Permissions::ReadWriteOnly,
            ),
        ];

        // Make sure that the allocation requests fail with `region_0` defined:
        for (memory_start, memory_size, length, perms) in overlap_region_0_tests.iter() {
            assert!(mpu
                .allocate_region(*memory_start, *memory_size, *length, *perms, &mut config,)
                .is_none());
        }

        // Now, remove `region_0` and re-run the tests. Every test-case should
        // succeed now (in isolation, hence removing the successful allocations):
        mpu.remove_memory_region(region_0, &mut config)
            .expect("Failed to remove valid MPU region allocation");

        for region @ (memory_start, memory_size, length, perms) in overlap_region_0_tests.iter() {
            let allocation_res =
                mpu.allocate_region(*memory_start, *memory_size, *length, *perms, &mut config);

            match allocation_res {
                Some(region) => {
                    mpu.remove_memory_region(region, &mut config)
                        .expect("Failed to remove valid MPU region allocation");
                }
                None => {
                    panic!(
                        "Failed to allocate region that does not overlap and should meet alignment constraints: {:?}",
                        region
                    );
                }
            }
        }

        // Make sure we can technically allocate a memory region that overlaps
        // with the kernel part of the `app_memory_region`.
        //
        // It is unclear whether this should be supported.
        let region_2 = mpu
            .allocate_region(
                0xd0000000 as *const u8,
                0x10000000,
                0x10000000,
                Permissions::ReadWriteOnly,
                &mut config,
            )
            .unwrap();
        assert!(region_2.start_address() == 0xd0000000 as *const u8);
        assert!(region_2.size() == 0x10000000);

        // Now, we can grow the app memory break into this region:
        mpu.update_app_memory_region(
            0xd0000004 as *const u8,
            0xd8000000 as *const u8,
            Permissions::ReadWriteOnly,
            &mut config,
        )
        .expect("Failed to grow the app memory region into an existing other MPU region");

        // Now, we have two overlapping MPU regions. Remove `region_2`, and try
        // to reallocate it as `region_3`. This should fail now, demonstrating
        // that we managed to reach an invalid intermediate state:
        mpu.remove_memory_region(region_2, &mut config)
            .expect("Failed to remove valid MPU region allocation");
        assert!(mpu
            .allocate_region(
                0xd0000000 as *const u8,
                0x10000000,
                0x10000000,
                Permissions::ReadWriteOnly,
                &mut config,
            )
            .is_none());
    }
}

pub mod simple {
    use super::{pmpcfg_octet, TORUserPMP, TORUserPMPCFG};
    use crate::csr;
    use core::fmt;
    use kernel::utilities::registers::{FieldValue, LocalRegisterCopy};

    /// A "simple" RISC-V PMP implementation.
    ///
    /// The SimplePMP does not support locked regions, kernel memory protection,
    /// or any ePMP features (using the mseccfg CSR). It is generic over the
    /// number of hardware PMP regions available. `AVAILABLE_ENTRIES` is
    /// expected to be set to the number of available entries.
    ///
    /// [`SimplePMP`] implements [`TORUserPMP`] to expose all of its regions as
    /// "top of range" (TOR) regions (each taking up two physical PMP entires)
    /// for use as a user-mode memory protection mechanism.
    ///
    /// Notably, [`SimplePMP`] implements `TORUserPMP<MPU_REGIONS>` over a
    /// generic `MPU_REGIONS` where `MPU_REGIONS <= (AVAILABLE_ENTRIES / 2)`. As
    /// PMP re-configuration can have a significiant runtime overhead, users are
    /// free to specify a small `MPU_REGIONS` const-generic parameter to reduce
    /// the runtime overhead induced through PMP configuration, at the cost of
    /// having less PMP regions available to use for userspace memory
    /// protection.
    pub struct SimplePMP<const AVAILABLE_ENTRIES: usize>;

    impl<const AVAILABLE_ENTRIES: usize> SimplePMP<AVAILABLE_ENTRIES> {
        pub unsafe fn new() -> Result<Self, ()> {
            // The SimplePMP does not support locked regions, kernel memory
            // protection, or any ePMP features (using the mseccfg CSR). Ensure
            // that we don't find any locked regions. If we don't have locked
            // regions and can still successfully execute code, this means that
            // we're not in the ePMP machine-mode lockdown mode, and can treat
            // our hardware as a regular PMP.
            //
            // Furthermore, we test whether we can use each entry (i.e. whether
            // it actually exists in HW) by flipping the RWX bits. If we can't
            // flip them, then `AVAILABLE_ENTRIES` is incorrect.  However, this
            // is not sufficient to check for locked regions, because of the
            // ePMP's rule-lock-bypass bit. If a rule is locked, it might be the
            // reason why we can execute code or read-write data in machine mode
            // right now. Thus, never try to touch a locked region, as we might
            // well revoke access to a kernel region!
            for i in 0..AVAILABLE_ENTRIES {
                // Read the entry's CSR:
                let pmpcfg_csr = csr::CSR.pmpconfig_get(i / 4);

                // Extract the entry's pmpcfg octet:
                let pmpcfg: LocalRegisterCopy<u8, pmpcfg_octet::Register> = LocalRegisterCopy::new(
                    pmpcfg_csr.overflowing_shr(((i % 4) * 8) as u32).0 as u8,
                );

                // As outlined above, we never touch a locked region. Thus, bail
                // out if it's locked:
                if pmpcfg.is_set(pmpcfg_octet::l) {
                    return Err(());
                }

                // Now that it's not locked, we can be sure that regardless of
                // any ePMP bits, this region is either ignored or entirely
                // denied for machine-mode access. Hence, we can change it in
                // arbitrary ways without breaking our own memory access. Try to
                // flip the R/W/X bits:
                csr::CSR.pmpconfig_set(i / 4, pmpcfg_csr ^ (7 << ((i % 4) * 8)));

                // Check if the CSR changed:
                if pmpcfg_csr == csr::CSR.pmpconfig_get(i / 4) {
                    // Didn't change! This means that this region is not backed
                    // by HW. Return an error as `AVAILABLE_ENTRIES` is
                    // incorrect:
                    return Err(());
                }

                // Finally, turn the region off:
                csr::CSR.pmpconfig_set(i / 4, pmpcfg_csr & !(0x18 << ((i % 4) * 8)));
            }

            // Hardware PMP is verified to be in a compatible mode / state, and
            // has at least `AVAILABLE_ENTRIES` entries.
            Ok(SimplePMP)
        }
    }

    impl<const AVAILABLE_ENTRIES: usize, const MPU_REGIONS: usize> TORUserPMP<MPU_REGIONS>
        for SimplePMP<AVAILABLE_ENTRIES>
    {
        // Ensure that the MPU_REGIONS (starting at entry, and occupying two
        // entries per region) don't overflow the available entires.
        const CONST_ASSERT_CHECK: () = assert!(MPU_REGIONS <= (AVAILABLE_ENTRIES / 2));

        fn available_regions(&self) -> usize {
            // Always assume to have `MPU_REGIONS` usable TOR regions. We don't
            // support locked regions, or kernel protection.
            MPU_REGIONS
        }

        // This implementation is specific for 32-bit systems. We use
        // `u32::from_be_bytes` and then cast to usize, as it manages to compile
        // on 64-bit systems as well. However, this implementation will not work
        // on RV64I systems, due to the changed pmpcfgX CSR layout.
        fn configure_pmp(
            &self,
            regions: &[(TORUserPMPCFG, *const u8, *const u8); MPU_REGIONS],
        ) -> Result<(), ()> {
            // Could use `iter_array_chunks` once that's stable.
            let mut regions_iter = regions.iter();
            let mut i = 0;

            while let Some(even_region) = regions_iter.next() {
                let odd_region_opt = regions_iter.next();

                if let Some(odd_region) = odd_region_opt {
                    // We can configure two regions at once which, given that we
                    // start at index 0 (an even offset), translates to a single
                    // CSR write for the pmpcfgX register:
                    csr::CSR.pmpconfig_set(
                        i / 2,
                        u32::from_be_bytes([
                            odd_region.0.get(),
                            TORUserPMPCFG::OFF.get(),
                            even_region.0.get(),
                            TORUserPMPCFG::OFF.get(),
                        ]) as usize,
                    );

                    // Now, set the addresses of the respective regions, if they
                    // are enabled, respectively:
                    if even_region.0 != TORUserPMPCFG::OFF {
                        csr::CSR
                            .pmpaddr_set(i * 2 + 0, (even_region.1 as usize).overflowing_shr(2).0);
                        csr::CSR
                            .pmpaddr_set(i * 2 + 1, (even_region.2 as usize).overflowing_shr(2).0);
                    }

                    if odd_region.0 != TORUserPMPCFG::OFF {
                        csr::CSR
                            .pmpaddr_set(i * 2 + 2, (odd_region.1 as usize).overflowing_shr(2).0);
                        csr::CSR
                            .pmpaddr_set(i * 2 + 3, (odd_region.2 as usize).overflowing_shr(2).0);
                    }

                    i += 2;
                } else {
                    // TODO: check overhead of code
                    // Modify the first two pmpcfgX octets for this region:
                    csr::CSR.pmpconfig_modify(
                        i / 2,
                        FieldValue::<usize, csr::pmpconfig::pmpcfg::Register>::new(
                            0x0000FFFF,
                            0,
                            u32::from_be_bytes([
                                0,
                                0,
                                even_region.0.get(),
                                TORUserPMPCFG::OFF.get(),
                            ]) as usize,
                        ),
                    );

                    // Set the addresses if the region is enabled:
                    if even_region.0 != TORUserPMPCFG::OFF {
                        csr::CSR
                            .pmpaddr_set(i * 2 + 0, (even_region.1 as usize).overflowing_shr(2).0);
                        csr::CSR
                            .pmpaddr_set(i * 2 + 1, (even_region.2 as usize).overflowing_shr(2).0);
                    }

                    i += 1;
                }
            }

            Ok(())
        }

        fn enable_user_pmp(&self) -> Result<(), ()> {
            // No-op. The SimplePMP does not have any kernel-enforced regions.
            Ok(())
        }

        fn disable_user_pmp(&self) {
            // No-op. The SimplePMP does not have any kernel-enforced regions.
        }
    }

    impl<const AVAILABLE_ENTRIES: usize> fmt::Display for SimplePMP<AVAILABLE_ENTRIES> {
        fn fmt(&self, f: &mut fmt::Formatter<'_>) -> fmt::Result {
            write!(f, " PMP hardware configuration -- entries: \r\n")?;
            unsafe { super::format_pmp_entries::<AVAILABLE_ENTRIES>(f) }
        }
    }
}

pub mod kernel_protection {
    use super::{pmpcfg_octet, NAPOTRegionSpec, TORRegionSpec, TORUserPMP, TORUserPMPCFG};
    use crate::csr;
    use core::fmt;
    use kernel::utilities::registers::{FieldValue, LocalRegisterCopy};

    // ---------- Kernel memory-protection PMP memory region wrapper types -----
    //
    // These types exist primarily to avoid argument confusion in the
    // [`KernelProtectionPMP`] constructor, which accepts the addresses of these
    // memory regions as arguments. They further encode whether a region must
    // adhere to the `NAPOT` or `TOR` addressing mode constraints:

    /// The flash memory region address range.
    ///
    /// Configured in the PMP as a `NAPOT` region.
    #[derive(Copy, Clone, Debug)]
    pub struct FlashRegion(pub NAPOTRegionSpec);

    /// The RAM region address range.
    ///
    /// Configured in the PMP as a `NAPOT` region.
    #[derive(Copy, Clone, Debug)]
    pub struct RAMRegion(pub NAPOTRegionSpec);

    /// The MMIO region address range.
    ///
    /// Configured in the PMP as a `NAPOT` region.
    #[derive(Copy, Clone, Debug)]
    pub struct MMIORegion(pub NAPOTRegionSpec);

    /// The PMP region specification for the kernel `.text` section.
    ///
    /// This is to be made accessible to machine-mode as read-execute.
    /// Configured in the PMP as a `TOR` region.
    #[derive(Copy, Clone, Debug)]
    pub struct KernelTextRegion(pub TORRegionSpec);

    /// A RISC-V PMP implementation which supports machine-mode (kernel) memory
    /// protection, with a fixed number of "kernel regions" (such as `.text`,
    /// flash, RAM and MMIO).
    ///
    /// This implementation will configure the PMP in the following way:
    ///
    ///   ```text
    ///   |-------+-----------------------------------------+-------+---+-------|
    ///   | ENTRY | REGION / ADDR                           | MODE  | L | PERMS |
    ///   |-------+-----------------------------------------+-------+---+-------|
    ///   |     0 | /                                     \ | OFF   |   |       |
    ///   |     1 | \ Userspace TOR region #0             / | TOR   |   | ????? |
    ///   |       |                                         |       |   |       |
    ///   |     2 | /                                     \ | OFF   |   |       |
    ///   |     3 | \ Userspace TOR region #1             / | TOR   |   | ????? |
    ///   |       |                                         |       |   |       |
    ///   | 4 ... | /                                     \ |       |   |       |
    ///   | n - 8 | \ Userspace TOR region #x             / |       |   |       |
    ///   |       |                                         |       |   |       |
    ///   | n - 7 | "Deny-all" user-mode rule (all memory)  | NAPOT |   | ----- |
    ///   |       |                                         |       |   |       |
    ///   | n - 6 | --------------------------------------- | OFF   | X | ----- |
    ///   | n - 5 | Kernel .text section                    | TOR   | X | R/X   |
    ///   |       |                                         |       |   |       |
    ///   | n - 4 | FLASH (spanning kernel & apps)          | NAPOT | X | R     |
    ///   |       |                                         |       |   |       |
    ///   | n - 3 | RAM (spanning kernel & apps)            | NAPOT | X | R/W   |
    ///   |       |                                         |       |   |       |
    ///   | n - 2 | MMIO                                    | NAPOT | X | R/W   |
    ///   |       |                                         |       |   |       |
    ///   | n - 1 | "Deny-all" machine-mode    (all memory) | NAPOT | X | ----- |
    ///   |-------+-----------------------------------------+-------+---+-------|
    ///   ```
    ///
    /// This implementation does not use any `mseccfg` protection bits (ePMP
    /// functionality). To protect machine-mode (kernel) memory regions, regions
    /// must be marked as locked. However, locked regions apply to both user-
    /// and machine-mode. Thus, region `n - 7` serves as a "deny-all" user-mode
    /// rule, which prohibits all accesses not explicitly allowed through rules
    /// `< n - 7`. Kernel memory is made accessible underneath this "deny-all"
    /// region, which does not apply to machine-mode.
    ///
    /// This PMP implementation supports the [`TORUserPMP`] interface with
    /// `MPU_REGIONS <= ((AVAILABLE_ENTRIES - 7) / 2)`, to leave sufficient
    /// space for the "deny-all" and kernel regions. This constraint is enforced
    /// through the [`KernelProtectionPMP::CONST_ASSERT_CHECK`] associated
    /// constant, which MUST be evaluated by the consumer of the [`TORUserPMP`]
    /// trait (usually the [`PMPUserMPU`](super::PMPUserMPU) implementation).
    pub struct KernelProtectionPMP<const AVAILABLE_ENTRIES: usize>;

    impl<const AVAILABLE_ENTRIES: usize> KernelProtectionPMP<AVAILABLE_ENTRIES> {
        pub unsafe fn new(
            flash: FlashRegion,
            ram: RAMRegion,
            mmio: MMIORegion,
            kernel_text: KernelTextRegion,
        ) -> Result<Self, ()> {
            for i in 0..AVAILABLE_ENTRIES {
                // Read the entry's CSR:
                let pmpcfg_csr = csr::CSR.pmpconfig_get(i / 4);

                // Extract the entry's pmpcfg octet:
                let pmpcfg: LocalRegisterCopy<u8, pmpcfg_octet::Register> = LocalRegisterCopy::new(
                    pmpcfg_csr.overflowing_shr(((i % 4) * 8) as u32).0 as u8,
                );

                // As outlined above, we never touch a locked region. Thus, bail
                // out if it's locked:
                if pmpcfg.is_set(pmpcfg_octet::l) {
                    return Err(());
                }

                // Now that it's not locked, we can be sure that regardless of
                // any ePMP bits, this region is either ignored or entirely
                // denied for machine-mode access. Hence, we can change it in
                // arbitrary ways without breaking our own memory access. Try to
                // flip the R/W/X bits:
                csr::CSR.pmpconfig_set(i / 4, pmpcfg_csr ^ (7 << ((i % 4) * 8)));

                // Check if the CSR changed:
                if pmpcfg_csr == csr::CSR.pmpconfig_get(i / 4) {
                    // Didn't change! This means that this region is not backed
                    // by HW. Return an error as `AVAILABLE_ENTRIES` is
                    // incorrect:
                    return Err(());
                }

                // Finally, turn the region off:
                csr::CSR.pmpconfig_set(i / 4, pmpcfg_csr & !(0x18 << ((i % 4) * 8)));
            }

            // -----------------------------------------------------------------
            // Hardware PMP is verified to be in a compatible mode & state, and
            // has at least `AVAILABLE_ENTRIES` entries.
            // -----------------------------------------------------------------

            // Now we need to set up the various kernel memory protection
            // regions, and the deny-all userspace region (n - 8), never
            // modified.

            // Helper to modify an arbitrary PMP entry. Because we don't know
            // AVAILABLE_ENTRIES in advance, there's no good way to
            // optimize this further.
            fn write_pmpaddr_pmpcfg(i: usize, pmpcfg: u8, pmpaddr: usize) {
                csr::CSR.pmpaddr_set(i, pmpaddr);
                csr::CSR.pmpconfig_modify(
                    i / 4,
                    FieldValue::<usize, csr::pmpconfig::pmpcfg::Register>::new(
                        0x000000FF_usize,
                        (i % 4) * 8,
                        u32::from_be_bytes([0, 0, 0, pmpcfg]) as usize,
                    ),
                );
            }

            // Set the kernel `.text`, flash, RAM and MMIO regions, in no
            // particular order, with the exception of `.text` and flash:
            // `.text` must precede flash, as otherwise we'd be revoking execute
            // permissions temporarily. Given that we can currently execute
            // code, this should not have any impact on our accessible memory,
            // assuming that the provided regions are not otherwise aliased.

            // MMIO at n - 2:
            write_pmpaddr_pmpcfg(
                AVAILABLE_ENTRIES - 2,
                (pmpcfg_octet::a::NAPOT
                    + pmpcfg_octet::r::SET
                    + pmpcfg_octet::w::SET
                    + pmpcfg_octet::x::CLEAR
                    + pmpcfg_octet::l::SET)
                    .into(),
                mmio.0.pmpaddr(),
            );

            // RAM at n - 3:
            write_pmpaddr_pmpcfg(
                AVAILABLE_ENTRIES - 3,
                (pmpcfg_octet::a::NAPOT
                    + pmpcfg_octet::r::SET
                    + pmpcfg_octet::w::SET
                    + pmpcfg_octet::x::CLEAR
                    + pmpcfg_octet::l::SET)
                    .into(),
                ram.0.pmpaddr(),
            );

            // `.text` at n - 6 and n - 5 (TOR region):
            write_pmpaddr_pmpcfg(
                AVAILABLE_ENTRIES - 6,
                (pmpcfg_octet::a::OFF
                    + pmpcfg_octet::r::CLEAR
                    + pmpcfg_octet::w::CLEAR
                    + pmpcfg_octet::x::CLEAR
                    + pmpcfg_octet::l::SET)
                    .into(),
                kernel_text.0.pmpaddr_a(),
            );
            write_pmpaddr_pmpcfg(
                AVAILABLE_ENTRIES - 5,
                (pmpcfg_octet::a::TOR
                    + pmpcfg_octet::r::SET
                    + pmpcfg_octet::w::CLEAR
                    + pmpcfg_octet::x::SET
                    + pmpcfg_octet::l::SET)
                    .into(),
                kernel_text.0.pmpaddr_b(),
            );

            // flash at n - 4:
            write_pmpaddr_pmpcfg(
                AVAILABLE_ENTRIES - 4,
                (pmpcfg_octet::a::NAPOT
                    + pmpcfg_octet::r::SET
                    + pmpcfg_octet::w::CLEAR
                    + pmpcfg_octet::x::CLEAR
                    + pmpcfg_octet::l::SET)
                    .into(),
                flash.0.pmpaddr(),
            );

            // Now that the kernel has explicit region definitions for any
            // memory that it needs to have access to, we can deny other memory
            // accesses in our very last rule (n - 1):
            write_pmpaddr_pmpcfg(
                AVAILABLE_ENTRIES - 1,
                (pmpcfg_octet::a::NAPOT
                    + pmpcfg_octet::r::CLEAR
                    + pmpcfg_octet::w::CLEAR
                    + pmpcfg_octet::x::CLEAR
                    + pmpcfg_octet::l::SET)
                    .into(),
                // the entire address space:
                0x7FFFFFFF,
            );

            // Finally, we configure the non-locked user-mode deny all
            // rule. This must never be removed, or otherwise usermode will be
            // able to access all locked regions (which are supposed to be
            // exclusively accessible to kernel-mode):
            write_pmpaddr_pmpcfg(
                AVAILABLE_ENTRIES - 7,
                (pmpcfg_octet::a::NAPOT
                    + pmpcfg_octet::r::CLEAR
                    + pmpcfg_octet::w::CLEAR
                    + pmpcfg_octet::x::CLEAR
                    + pmpcfg_octet::l::CLEAR)
                    .into(),
                // the entire address space:
                0x7FFFFFFF,
            );

            // Setup complete
            Ok(KernelProtectionPMP)
        }
    }

    impl<const AVAILABLE_ENTRIES: usize, const MPU_REGIONS: usize> TORUserPMP<MPU_REGIONS>
        for KernelProtectionPMP<AVAILABLE_ENTRIES>
    {
        /// Ensure that the MPU_REGIONS (starting at entry, and occupying two
        /// entries per region) don't overflow the available entires, excluding
        /// the 7 entires used for implementing the kernel memory protection.
        const CONST_ASSERT_CHECK: () = assert!(MPU_REGIONS <= ((AVAILABLE_ENTRIES - 7) / 2));

        fn available_regions(&self) -> usize {
            // Always assume to have `MPU_REGIONS` usable TOR regions. We don't
            // support locking additional regions at runtime.
            MPU_REGIONS
        }

        // This implementation is specific for 32-bit systems. We use
        // `u32::from_be_bytes` and then cast to usize, as it manages to compile
        // on 64-bit systems as well. However, this implementation will not work
        // on RV64I systems, due to the changed pmpcfgX CSR layout.
        fn configure_pmp(
            &self,
            regions: &[(TORUserPMPCFG, *const u8, *const u8); MPU_REGIONS],
        ) -> Result<(), ()> {
            // Could use `iter_array_chunks` once that's stable.
            let mut regions_iter = regions.iter();
            let mut i = 0;

            while let Some(even_region) = regions_iter.next() {
                let odd_region_opt = regions_iter.next();

                if let Some(odd_region) = odd_region_opt {
                    // We can configure two regions at once which, given that we
                    // start at index 0 (an even offset), translates to a single
                    // CSR write for the pmpcfgX register:
                    csr::CSR.pmpconfig_set(
                        i / 2,
                        u32::from_be_bytes([
                            odd_region.0.get(),
                            TORUserPMPCFG::OFF.get(),
                            even_region.0.get(),
                            TORUserPMPCFG::OFF.get(),
                        ]) as usize,
                    );

                    // Now, set the addresses of the respective regions, if they
                    // are enabled, respectively:
                    if even_region.0 != TORUserPMPCFG::OFF {
                        csr::CSR
                            .pmpaddr_set(i * 2 + 0, (even_region.1 as usize).overflowing_shr(2).0);
                        csr::CSR
                            .pmpaddr_set(i * 2 + 1, (even_region.2 as usize).overflowing_shr(2).0);
                    }

                    if odd_region.0 != TORUserPMPCFG::OFF {
                        csr::CSR
                            .pmpaddr_set(i * 2 + 2, (odd_region.1 as usize).overflowing_shr(2).0);
                        csr::CSR
                            .pmpaddr_set(i * 2 + 3, (odd_region.2 as usize).overflowing_shr(2).0);
                    }

                    i += 2;
                } else {
                    // Modify the first two pmpcfgX octets for this region:
                    csr::CSR.pmpconfig_modify(
                        i / 2,
                        FieldValue::<usize, csr::pmpconfig::pmpcfg::Register>::new(
                            0x0000FFFF,
                            0,
                            u32::from_be_bytes([
                                0,
                                0,
                                even_region.0.get(),
                                TORUserPMPCFG::OFF.get(),
                            ]) as usize,
                        ),
                    );

                    // Set the addresses if the region is enabled:
                    if even_region.0 != TORUserPMPCFG::OFF {
                        csr::CSR
                            .pmpaddr_set(i * 2 + 0, (even_region.1 as usize).overflowing_shr(2).0);
                        csr::CSR
                            .pmpaddr_set(i * 2 + 1, (even_region.2 as usize).overflowing_shr(2).0);
                    }

                    i += 1;
                }
            }

            Ok(())
        }

        fn enable_user_pmp(&self) -> Result<(), ()> {
            // No-op. User-mode regions are never enforced in machine-mode, and
            // thus can be configured direct and may stay enabled in
            // machine-mode.
            Ok(())
        }

        fn disable_user_pmp(&self) {
            // No-op. User-mode regions are never enforced in machine-mode, and
            // thus can be configured direct and may stay enabled in
            // machine-mode.
        }
    }

    impl<const AVAILABLE_ENTRIES: usize> fmt::Display for KernelProtectionPMP<AVAILABLE_ENTRIES> {
        fn fmt(&self, f: &mut fmt::Formatter<'_>) -> fmt::Result {
            write!(f, " PMP hardware configuration -- entries: \r\n")?;
            unsafe { super::format_pmp_entries::<AVAILABLE_ENTRIES>(f) }
        }
    }
}

pub mod kernel_protection_mml_epmp {
    use super::{pmpcfg_octet, NAPOTRegionSpec, TORRegionSpec, TORUserPMP, TORUserPMPCFG};
    use crate::csr;
    use core::cell::Cell;
    use core::fmt;
    use kernel::utilities::registers::interfaces::{Readable, Writeable};
    use kernel::utilities::registers::{FieldValue, LocalRegisterCopy};

    // ---------- Kernel memory-protection PMP memory region wrapper types -----
    //
    // These types exist primarily to avoid argument confusion in the
    // [`KernelProtectionMMLEPMP`] constructor, which accepts the addresses of
    // these memory regions as arguments. They further encode whether a region
    // must adhere to the `NAPOT` or `TOR` addressing mode constraints:

    /// The flash memory region address range.
    ///
    /// Configured in the PMP as a `NAPOT` region.
    #[derive(Copy, Clone, Debug)]
    pub struct FlashRegion(pub NAPOTRegionSpec);

    /// The RAM region address range.
    ///
    /// Configured in the PMP as a `NAPOT` region.
    #[derive(Copy, Clone, Debug)]
    pub struct RAMRegion(pub NAPOTRegionSpec);

    /// The MMIO region address range.
    ///
    /// Configured in the PMP as a `NAPOT` region.
    #[derive(Copy, Clone, Debug)]
    pub struct MMIORegion(pub NAPOTRegionSpec);

    /// The PMP region specification for the kernel `.text` section.
    ///
    /// This is to be made accessible to machine-mode as read-execute.
    /// Configured in the PMP as a `TOR` region.
    #[derive(Copy, Clone, Debug)]
    pub struct KernelTextRegion(pub TORRegionSpec);

    /// A RISC-V ePMP implementation.
    ///
    /// Supports machine-mode (kernel) memory protection by using the
    /// machine-mode lockdown mode (MML), with a fixed number of
    /// "kernel regions" (such as `.text`, flash, RAM and MMIO).
    ///
    /// This implementation will configure the ePMP in the following way:
    ///
    /// - `mseccfg` CSR:
    ///   ```text
    ///   |-------------+-----------------------------------------------+-------|
    ///   | MSECCFG BIT | LABEL                                         | STATE |
    ///   |-------------+-----------------------------------------------+-------|
    ///   |           0 | Machine-Mode Lockdown (MML)                   |     1 |
    ///   |           1 | Machine-Mode Whitelist Policy (MMWP)          |     1 |
    ///   |           2 | Rule-Lock Bypass (RLB)                        |     0 |
    ///   |-------------+-----------------------------------------------+-------|
    ///   ```
    ///
    /// - `pmpaddrX` / `pmpcfgX` CSRs:
    ///   ```text
    ///   |-------+-----------------------------------------+-------+---+-------|
    ///   | ENTRY | REGION / ADDR                           | MODE  | L | PERMS |
    ///   |-------+-----------------------------------------+-------+---+-------|
    ///   |     0 | --------------------------------------- | OFF   | X | ----- |
    ///   |     1 | Kernel .text section                    | TOR   | X | R/X   |
    ///   |       |                                         |       |   |       |
    ///   |     2 | /                                     \ | OFF   |   |       |
    ///   |     3 | \ Userspace TOR region #0             / | TOR   |   | ????? |
    ///   |       |                                         |       |   |       |
    ///   |     4 | /                                     \ | OFF   |   |       |
    ///   |     5 | \ Userspace TOR region #1             / | TOR   |   | ????? |
    ///   |       |                                         |       |   |       |
    ///   | 6 ... | /                                     \ |       |   |       |
    ///   | n - 4 | \ Userspace TOR region #x             / |       |   |       |
    ///   |       |                                         |       |   |       |
    ///   | n - 3 | FLASH (spanning kernel & apps)          | NAPOT | X | R     |
    ///   |       |                                         |       |   |       |
    ///   | n - 2 | RAM (spanning kernel & apps)            | NAPOT | X | R/W   |
    ///   |       |                                         |       |   |       |
    ///   | n - 1 | MMIO                                    | NAPOT | X | R/W   |
    ///   |-------+-----------------------------------------+-------+---+-------|
    ///   ```
    ///
    /// Crucially, this implementation relies on an unconfigured hardware PMP
    /// implementing the ePMP (`mseccfg` CSR) extension, providing the Machine
    /// Lockdown Mode (MML) security bit. This bit is required to ensure that
    /// any machine-mode (kernel) protection regions (lock bit set) are only
    /// accessible to kernel mode.
    pub struct KernelProtectionMMLEPMP<const AVAILABLE_ENTRIES: usize, const MPU_REGIONS: usize> {
        user_pmp_enabled: Cell<bool>,
        shadow_user_pmpcfgs: [Cell<TORUserPMPCFG>; MPU_REGIONS],
    }

    impl<const AVAILABLE_ENTRIES: usize, const MPU_REGIONS: usize>
        KernelProtectionMMLEPMP<AVAILABLE_ENTRIES, MPU_REGIONS>
    {
        // Start user-mode TOR regions after the first kernel .text region:
        const TOR_REGIONS_OFFSET: usize = 1;

        pub unsafe fn new(
            flash: FlashRegion,
            ram: RAMRegion,
            mmio: MMIORegion,
            kernel_text: KernelTextRegion,
        ) -> Result<Self, ()> {
            for i in 0..AVAILABLE_ENTRIES {
                // Read the entry's CSR:
                let pmpcfg_csr = csr::CSR.pmpconfig_get(i / 4);

                // Extract the entry's pmpcfg octet:
                let pmpcfg: LocalRegisterCopy<u8, pmpcfg_octet::Register> = LocalRegisterCopy::new(
                    pmpcfg_csr.overflowing_shr(((i % 4) * 8) as u32).0 as u8,
                );

                // As outlined above, we never touch a locked region. Thus, bail
                // out if it's locked:
                if pmpcfg.is_set(pmpcfg_octet::l) {
                    return Err(());
                }

                // Now that it's not locked, we can be sure that regardless of
                // any ePMP bits, this region is either ignored or entirely
                // denied for machine-mode access. Hence, we can change it in
                // arbitrary ways without breaking our own memory access. Try to
                // flip the R/W/X bits:
                csr::CSR.pmpconfig_set(i / 4, pmpcfg_csr ^ (7 << ((i % 4) * 8)));

                // Check if the CSR changed:
                if pmpcfg_csr == csr::CSR.pmpconfig_get(i / 4) {
                    // Didn't change! This means that this region is not backed
                    // by HW. Return an error as `AVAILABLE_ENTRIES` is
                    // incorrect:
                    return Err(());
                }

                // Finally, turn the region off:
                csr::CSR.pmpconfig_set(i / 4, pmpcfg_csr & !(0x18 << ((i % 4) * 8)));
            }

            // -----------------------------------------------------------------
            // Hardware PMP is verified to be in a compatible mode & state, and
            // has at least `AVAILABLE_ENTRIES` entries. We have not yet checked
            // whether the PMP is actually an _e_PMP. However, we don't want to
            // produce a gadget to set RLB, and so the only safe way to test
            // this is to set up the PMP regions and then try to enable the
            // mseccfg bits.
            // -----------------------------------------------------------------

            // Helper to modify an arbitrary PMP entry. Because we don't know
            // AVAILABLE_ENTRIES in advance, there's no good way to
            // optimize this further.
            fn write_pmpaddr_pmpcfg(i: usize, pmpcfg: u8, pmpaddr: usize) {
                // Important to set the address first. Locking the pmpcfg
                // register will also lock the adress register!
                csr::CSR.pmpaddr_set(i, pmpaddr);
                csr::CSR.pmpconfig_modify(
                    i / 4,
                    FieldValue::<usize, csr::pmpconfig::pmpcfg::Register>::new(
                        0x000000FF_usize,
                        (i % 4) * 8,
                        u32::from_be_bytes([0, 0, 0, pmpcfg]) as usize,
                    ),
                );
            }

            // Set the kernel `.text`, flash, RAM and MMIO regions, in no
            // particular order, with the exception of `.text` and flash:
            // `.text` must precede flash, as otherwise we'd be revoking execute
            // permissions temporarily. Given that we can currently execute
            // code, this should not have any impact on our accessible memory,
            // assuming that the provided regions are not otherwise aliased.

            // `.text` at n - 5 and n - 4 (TOR region):
            write_pmpaddr_pmpcfg(
                0,
                (pmpcfg_octet::a::OFF
                    + pmpcfg_octet::r::CLEAR
                    + pmpcfg_octet::w::CLEAR
                    + pmpcfg_octet::x::CLEAR
                    + pmpcfg_octet::l::SET)
                    .into(),
                kernel_text.0.pmpaddr_a(),
            );
            write_pmpaddr_pmpcfg(
                1,
                (pmpcfg_octet::a::TOR
                    + pmpcfg_octet::r::SET
                    + pmpcfg_octet::w::CLEAR
                    + pmpcfg_octet::x::SET
                    + pmpcfg_octet::l::SET)
                    .into(),
                kernel_text.0.pmpaddr_b(),
            );

            // MMIO at n - 1:
            write_pmpaddr_pmpcfg(
                AVAILABLE_ENTRIES - 1,
                (pmpcfg_octet::a::NAPOT
                    + pmpcfg_octet::r::SET
                    + pmpcfg_octet::w::SET
                    + pmpcfg_octet::x::CLEAR
                    + pmpcfg_octet::l::SET)
                    .into(),
                mmio.0.pmpaddr(),
            );

            // RAM at n - 2:
            write_pmpaddr_pmpcfg(
                AVAILABLE_ENTRIES - 2,
                (pmpcfg_octet::a::NAPOT
                    + pmpcfg_octet::r::SET
                    + pmpcfg_octet::w::SET
                    + pmpcfg_octet::x::CLEAR
                    + pmpcfg_octet::l::SET)
                    .into(),
                ram.0.pmpaddr(),
            );

            // flash at n - 3:
            write_pmpaddr_pmpcfg(
                AVAILABLE_ENTRIES - 3,
                (pmpcfg_octet::a::NAPOT
                    + pmpcfg_octet::r::SET
                    + pmpcfg_octet::w::CLEAR
                    + pmpcfg_octet::x::CLEAR
                    + pmpcfg_octet::l::SET)
                    .into(),
                flash.0.pmpaddr(),
            );

            // Finally, attempt to enable the MSECCFG security bits, and verify
            // that they have been set correctly. If they have not been set to
            // the written value, this means that this hardware either does not
            // support ePMP, or it was in some invalid state otherwise. We don't
            // need to read back the above regions, as we previous verified that
            // none of their entries were locked -- so writing to them must work
            // even without RLB set.
            //
            // Set RLB(2) = 0, MMWP(1) = 1, MML(0) = 1
            csr::CSR.mseccfg.set(0x00000003);

            // Read back the MSECCFG CSR to ensure that the machine's security
            // configuration was set properly. If this fails, we have set up the
            // PMP in a way that would give userspace access to kernel
            // space. The caller of this method must appropriately handle this
            // error condition by ensuring that the platform will never execute
            // userspace code!
            if csr::CSR.mseccfg.get() != 0x00000003 {
                return Err(());
            }

            // Setup complete
            Ok(KernelProtectionMMLEPMP {
                user_pmp_enabled: Cell::new(false),
                shadow_user_pmpcfgs: [const { Cell::new(TORUserPMPCFG::OFF) }; MPU_REGIONS],
            })
        }
    }

    impl<const AVAILABLE_ENTRIES: usize, const MPU_REGIONS: usize> TORUserPMP<MPU_REGIONS>
        for KernelProtectionMMLEPMP<AVAILABLE_ENTRIES, MPU_REGIONS>
    {
        // Ensure that the MPU_REGIONS (starting at entry, and occupying two
        // entries per region) don't overflow the available entires, excluding
        // the 7 entries used for implementing the kernel memory protection:
        const CONST_ASSERT_CHECK: () = assert!(MPU_REGIONS <= ((AVAILABLE_ENTRIES - 5) / 2));

        fn available_regions(&self) -> usize {
            // Always assume to have `MPU_REGIONS` usable TOR regions. We don't
            // support locking additional regions at runtime.
            MPU_REGIONS
        }

        // This implementation is specific for 32-bit systems. We use
        // `u32::from_be_bytes` and then cast to usize, as it manages to compile
        // on 64-bit systems as well. However, this implementation will not work
        // on RV64I systems, due to the changed pmpcfgX CSR layout.
        fn configure_pmp(
            &self,
            regions: &[(TORUserPMPCFG, *const u8, *const u8); MPU_REGIONS],
        ) -> Result<(), ()> {
            // Configure all of the regions' addresses and store their pmpcfg octets
            // in our shadow storage. If the user PMP is already enabled, we further
            // apply this configuration (set the pmpcfgX CSRs) by running
            // `enable_user_pmp`:
            for (i, (region, shadow_user_pmpcfg)) in regions
                .iter()
                .zip(self.shadow_user_pmpcfgs.iter())
                .enumerate()
            {
                // Set the CSR addresses for this region (if its not OFF, in which
                // case the hardware-configured addresses are irrelevant):
                if region.0 != TORUserPMPCFG::OFF {
                    csr::CSR.pmpaddr_set(
                        (i + Self::TOR_REGIONS_OFFSET) * 2 + 0,
                        (region.1 as usize).overflowing_shr(2).0,
                    );
                    csr::CSR.pmpaddr_set(
                        (i + Self::TOR_REGIONS_OFFSET) * 2 + 1,
                        (region.2 as usize).overflowing_shr(2).0,
                    );
                }

                // Store the region's pmpcfg octet:
                shadow_user_pmpcfg.set(region.0);
            }

            // If the PMP is currently active, apply the changes to the CSRs:
            if self.user_pmp_enabled.get() {
                self.enable_user_pmp()?;
            }

            Ok(())
        }

        fn enable_user_pmp(&self) -> Result<(), ()> {
            // We store the "enabled" PMPCFG octets of user regions in the
            // `shadow_user_pmpcfg` field, such that we can re-enable the PMP
            // without a call to `configure_pmp` (where the `TORUserPMPCFG`s are
            // provided by the caller).

            // Could use `iter_array_chunks` once that's stable.
            let mut shadow_user_pmpcfgs_iter = self.shadow_user_pmpcfgs.iter();
            let mut i = Self::TOR_REGIONS_OFFSET;

            while let Some(first_region_pmpcfg) = shadow_user_pmpcfgs_iter.next() {
                // If we're at a "region" offset divisible by two (where "region" =
                // 2 PMP "entries"), then we can configure an entire `pmpcfgX` CSR
                // in one operation. As CSR writes are expensive, this is an
                // operation worth making:
                let second_region_opt = if i % 2 == 0 {
                    shadow_user_pmpcfgs_iter.next()
                } else {
                    None
                };

                if let Some(second_region_pmpcfg) = second_region_opt {
                    // We're at an even index and have two regions to configure, so
                    // do that with a single CSR write:
                    csr::CSR.pmpconfig_set(
                        i / 2,
                        u32::from_be_bytes([
                            second_region_pmpcfg.get().get(),
                            TORUserPMPCFG::OFF.get(),
                            first_region_pmpcfg.get().get(),
                            TORUserPMPCFG::OFF.get(),
                        ]) as usize,
                    );

                    i += 2;
                } else if i % 2 == 0 {
                    // This is a single region at an even index. Thus, modify the
                    // first two pmpcfgX octets for this region.
                    csr::CSR.pmpconfig_modify(
                        i / 2,
                        FieldValue::<usize, csr::pmpconfig::pmpcfg::Register>::new(
                            0x0000FFFF,
                            0, // lower two octets
                            u32::from_be_bytes([
                                0,
                                0,
                                first_region_pmpcfg.get().get(),
                                TORUserPMPCFG::OFF.get(),
                            ]) as usize,
                        ),
                    );

                    i += 1;
                } else {
                    // This is a single region at an odd index. Thus, modify the
                    // latter two pmpcfgX octets for this region.
                    csr::CSR.pmpconfig_modify(
                        i / 2,
                        FieldValue::<usize, csr::pmpconfig::pmpcfg::Register>::new(
                            0x0000FFFF,
                            16, // higher two octets
                            u32::from_be_bytes([
                                0,
                                0,
                                first_region_pmpcfg.get().get(),
                                TORUserPMPCFG::OFF.get(),
                            ]) as usize,
                        ),
                    );

                    i += 1;
                }
            }

            self.user_pmp_enabled.set(true);

            Ok(())
        }

        fn disable_user_pmp(&self) {
            // Simply set all of the user-region pmpcfg octets to OFF:

            let mut user_region_pmpcfg_octet_pairs =
                (Self::TOR_REGIONS_OFFSET)..(Self::TOR_REGIONS_OFFSET + MPU_REGIONS);
            while let Some(first_region_idx) = user_region_pmpcfg_octet_pairs.next() {
                let second_region_opt = if first_region_idx % 2 == 0 {
                    user_region_pmpcfg_octet_pairs.next()
                } else {
                    None
                };

                if let Some(_second_region_idx) = second_region_opt {
                    // We're at an even index and have two regions to configure, so
                    // do that with a single CSR write:
                    csr::CSR.pmpconfig_set(
                        first_region_idx / 2,
                        u32::from_be_bytes([
                            TORUserPMPCFG::OFF.get(),
                            TORUserPMPCFG::OFF.get(),
                            TORUserPMPCFG::OFF.get(),
                            TORUserPMPCFG::OFF.get(),
                        ]) as usize,
                    );
                } else if first_region_idx % 2 == 0 {
                    // This is a single region at an even index. Thus, modify the
                    // first two pmpcfgX octets for this region.
                    csr::CSR.pmpconfig_modify(
                        first_region_idx / 2,
                        FieldValue::<usize, csr::pmpconfig::pmpcfg::Register>::new(
                            0x0000FFFF,
                            0, // lower two octets
                            u32::from_be_bytes([
                                0,
                                0,
                                TORUserPMPCFG::OFF.get(),
                                TORUserPMPCFG::OFF.get(),
                            ]) as usize,
                        ),
                    );
                } else {
                    // This is a single region at an odd index. Thus, modify the
                    // latter two pmpcfgX octets for this region.
                    csr::CSR.pmpconfig_modify(
                        first_region_idx / 2,
                        FieldValue::<usize, csr::pmpconfig::pmpcfg::Register>::new(
                            0x0000FFFF,
                            16, // higher two octets
                            u32::from_be_bytes([
                                0,
                                0,
                                TORUserPMPCFG::OFF.get(),
                                TORUserPMPCFG::OFF.get(),
                            ]) as usize,
                        ),
                    );
                }
            }

            self.user_pmp_enabled.set(false);
        }
    }

    impl<const AVAILABLE_ENTRIES: usize, const MPU_REGIONS: usize> fmt::Display
        for KernelProtectionMMLEPMP<AVAILABLE_ENTRIES, MPU_REGIONS>
    {
        fn fmt(&self, f: &mut fmt::Formatter<'_>) -> fmt::Result {
            write!(
                f,
                " ePMP configuration:\r\n  mseccfg: {:#08X}, user-mode PMP active: {:?}, entries:\r\n",
                csr::CSR.mseccfg.get(),
                self.user_pmp_enabled.get()
            )?;
            unsafe { super::format_pmp_entries::<AVAILABLE_ENTRIES>(f) }?;

            write!(f, "  Shadow PMP entries for user-mode:\r\n")?;
            for (i, shadowed_pmpcfg) in self.shadow_user_pmpcfgs.iter().enumerate() {
                let (start_pmpaddr_label, startaddr_pmpaddr, endaddr, mode) =
                    if shadowed_pmpcfg.get() == TORUserPMPCFG::OFF {
                        (
                            "pmpaddr",
                            csr::CSR.pmpaddr_get((i + Self::TOR_REGIONS_OFFSET) * 2),
                            0,
                            "OFF",
                        )
                    } else {
                        (
                            "  start",
                            csr::CSR
                                .pmpaddr_get((i + Self::TOR_REGIONS_OFFSET) * 2)
                                .overflowing_shl(2)
                                .0,
                            csr::CSR
                                .pmpaddr_get((i + Self::TOR_REGIONS_OFFSET) * 2 + 1)
                                .overflowing_shl(2)
                                .0
                                | 0b11,
                            "TOR",
                        )
                    };

                write!(
                    f,
                    "  [{:02}]: {}={:#010X}, end={:#010X}, cfg={:#04X} ({}  ) ({}{}{}{})\r\n",
                    (i + Self::TOR_REGIONS_OFFSET) * 2 + 1,
                    start_pmpaddr_label,
                    startaddr_pmpaddr,
                    endaddr,
                    shadowed_pmpcfg.get().get(),
                    mode,
                    if shadowed_pmpcfg.get().get_reg().is_set(pmpcfg_octet::l) {
                        "l"
                    } else {
                        "-"
                    },
                    if shadowed_pmpcfg.get().get_reg().is_set(pmpcfg_octet::r) {
                        "r"
                    } else {
                        "-"
                    },
                    if shadowed_pmpcfg.get().get_reg().is_set(pmpcfg_octet::w) {
                        "w"
                    } else {
                        "-"
                    },
                    if shadowed_pmpcfg.get().get_reg().is_set(pmpcfg_octet::x) {
                        "x"
                    } else {
                        "-"
                    },
                )?;
            }

            Ok(())
        }
    }
}<|MERGE_RESOLUTION|>--- conflicted
+++ resolved
@@ -277,49 +277,6 @@
     }
 }
 
-<<<<<<< HEAD
-/// Helper method to check if a [`PMPUserMPUConfig`] region overlaps with a
-/// region specified by `other_start` and `other_size`.
-///
-/// Matching the RISC-V spec this checks `pmpaddr[i-i] <= y < pmpaddr[i]` for TOR
-/// ranges.
-fn region_overlaps(
-    region: &(TORUserPMPCFG, *const u8, *const u8),
-    other_start: *const u8,
-    other_size: usize,
-) -> bool {
-    // PMP TOR regions are not inclusive on the high end, that is
-    //     pmpaddr[i-i] <= y < pmpaddr[i].
-    //
-    // This happens to coincide with the definition of the Rust half-open Range
-    // type, which provides a convenient `.contains()` method:
-    let region_range = Range {
-        start: region.1 as usize,
-        end: region.2 as usize,
-    };
-
-    let other_range = Range {
-        start: other_start as usize,
-        end: other_start as usize + other_size,
-    };
-
-    // For a range A to overlap with a range B, either B's first or B's last
-    // element must be contained in A, or A's first or A's last element must be
-    // contained in B. As we deal with half-open ranges, ensure that neither
-    // range is empty.
-    //
-    // This implementation is simple and stupid, and can be optimized. We leave
-    // that as an exercise to the compiler.
-    !region_range.is_empty()
-        && !other_range.is_empty()
-        && (region_range.contains(&other_range.start)
-            || region_range.contains(&(other_range.end.saturating_sub(1)))
-            || other_range.contains(&region_range.start)
-            || other_range.contains(&(region_range.end.saturating_sub(1))))
-}
-
-=======
->>>>>>> a739b3f8
 #[cfg(test)]
 pub mod misc_pmp_test {
     #[test]
