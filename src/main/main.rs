--- conflicted
+++ resolved
@@ -24,13 +24,8 @@
 
     let app1 = unsafe { Process::create(apps::app1::_start).unwrap() };
 
-<<<<<<< HEAD
     let mut processes: [Shared<Process>;0] = [];
 //    let mut processes = [Shared::new(app1)];
-=======
-//    let mut processes: [Shared<Process>;0] = [];
-    let mut processes = [Shared::new(app1)];
->>>>>>> f66616ad
 
     loop {
         unsafe {
@@ -94,7 +89,7 @@
 
             support::atomic(|| {
                 if !platform.has_pending_interrupts() {
-//                    support::wfi();
+                    support::wfi();
                 }
             })
         };
