--- conflicted
+++ resolved
@@ -74,7 +74,6 @@
 
   }
 
-<<<<<<< HEAD
   // Returns whether hardware clock has to be recalculated (inserted
   // timer is now first timer)
   fn insert(&'static mut self, request: &'static mut RequestInternal) -> bool {
@@ -149,15 +148,6 @@
       }
     }
     first
-=======
-
-  fn remove(&mut self, request: &'static mut RequestInternal) {
-    // No idea
-  }
-
-  fn insert(&mut self, request: &'static mut RequestInternal) {
-    // No idea
->>>>>>> 7d1072b4
   }
 }
 
@@ -170,11 +160,7 @@
     let request: &'static mut RequestInternal = ropt.unwrap();
 
     if request.is_repeat {
-<<<<<<< HEAD
-    //  let t = self as &'static mut Timer;
-=======
-      let t = self as &mut Timer;
->>>>>>> 7d1072b4
+    //  let t = self as &mut Timer;
     }
   }
 
