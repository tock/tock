--- conflicted
+++ resolved
@@ -140,13 +140,8 @@
 `kernel/src/debug.rs`. Note that it has an output buffer of size
 `BUF_SIZE` (`debug.rs:29`). When the kernel calls `debug!`, does
 the macro return when the message has been written to the serial
-<<<<<<< HEAD
 port (synchronous), or does it return and asynchonrously write
 out the debug message? Hint: the call to `command` on line 123
-=======
-port (synchronous), or does it return and asynchronously write
-out the debug message? Hint: the call to `subscribe` on line 120
->>>>>>> 45a0b5b8
 is what starts the write operation, resulting in the `callback` on
 line 130.
 
