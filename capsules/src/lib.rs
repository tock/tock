--- conflicted
+++ resolved
@@ -32,11 +32,8 @@
 pub mod ieee802154;
 pub mod isl29035;
 pub mod led;
-<<<<<<< HEAD
 pub mod lora;
-=======
 pub mod log;
->>>>>>> 527afb41
 pub mod low_level_debug;
 pub mod lps25hb;
 pub mod ltc294x;
