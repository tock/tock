// Licensed under the Apache License, Version 2.0 or the MIT License.
// SPDX-License-Identifier: Apache-2.0 OR MIT
// Copyright Tock Contributors 2022.

//! Universal asynchronous receiver/transmitter with EasyDMA (UARTE)
//!
//! Author
//! -------------------
//!
//! * Author: Niklas Adolfsson <niklasadolfsson1@gmail.com>
//! * Date: March 10 2018

use core::cell::Cell;
use core::cmp::min;
use core::num::NonZeroU32;
use kernel::hil::uart;
use kernel::utilities::cells::OptionalCell;
use kernel::utilities::registers::interfaces::{Readable, Writeable};
use kernel::utilities::registers::{register_bitfields, ReadOnly, ReadWrite, WriteOnly};
use kernel::utilities::StaticRef;
use kernel::ErrorCode;
use nrf5x::pinmux;

const UARTE_MAX_BUFFER_SIZE: u32 = 0xff;

static mut BYTE: u8 = 0;

pub const UARTE0_BASE: StaticRef<UarteRegisters> =
    unsafe { StaticRef::new(0x40002000 as *const UarteRegisters) };

#[repr(C)]
pub struct UarteRegisters {
    task_startrx: WriteOnly<u32, Task::Register>,
    task_stoprx: WriteOnly<u32, Task::Register>,
    task_starttx: WriteOnly<u32, Task::Register>,
    task_stoptx: WriteOnly<u32, Task::Register>,
    _reserved1: [u32; 7],
    task_flush_rx: WriteOnly<u32, Task::Register>,
    _reserved2: [u32; 52],
    event_cts: ReadWrite<u32, Event::Register>,
    event_ncts: ReadWrite<u32, Event::Register>,
    _reserved3: [u32; 2],
    event_endrx: ReadWrite<u32, Event::Register>,
    _reserved4: [u32; 3],
    event_endtx: ReadWrite<u32, Event::Register>,
    event_error: ReadWrite<u32, Event::Register>,
    _reserved6: [u32; 7],
    event_rxto: ReadWrite<u32, Event::Register>,
    _reserved7: [u32; 1],
    event_rxstarted: ReadWrite<u32, Event::Register>,
    event_txstarted: ReadWrite<u32, Event::Register>,
    _reserved8: [u32; 1],
    event_txstopped: ReadWrite<u32, Event::Register>,
    _reserved9: [u32; 41],
    shorts: ReadWrite<u32, Shorts::Register>,
    _reserved10: [u32; 64],
    intenset: ReadWrite<u32, Interrupt::Register>,
    intenclr: ReadWrite<u32, Interrupt::Register>,
    _reserved11: [u32; 93],
    errorsrc: ReadWrite<u32, ErrorSrc::Register>,
    _reserved12: [u32; 31],
    enable: ReadWrite<u32, Uart::Register>,
    _reserved13: [u32; 1],
    pselrts: ReadWrite<u32, Psel::Register>,
    pseltxd: ReadWrite<u32, Psel::Register>,
    pselcts: ReadWrite<u32, Psel::Register>,
    pselrxd: ReadWrite<u32, Psel::Register>,
    _reserved14: [u32; 3],
    baudrate: ReadWrite<u32, Baudrate::Register>,
    _reserved15: [u32; 3],
    rxd_ptr: ReadWrite<u32, Pointer::Register>,
    rxd_maxcnt: ReadWrite<u32, Counter::Register>,
    rxd_amount: ReadOnly<u32, Counter::Register>,
    _reserved16: [u32; 1],
    txd_ptr: ReadWrite<u32, Pointer::Register>,
    txd_maxcnt: ReadWrite<u32, Counter::Register>,
    txd_amount: ReadOnly<u32, Counter::Register>,
    _reserved17: [u32; 7],
    config: ReadWrite<u32, Config::Register>,
}

register_bitfields! [u32,
    /// Start task
    Task [
        ENABLE OFFSET(0) NUMBITS(1)
    ],

    /// Read event
    Event [
        READY OFFSET(0) NUMBITS(1)
    ],

    /// Shortcuts
    Shorts [
        // Shortcut between ENDRX and STARTRX
        ENDRX_STARTRX OFFSET(5) NUMBITS(1),
        // Shortcut between ENDRX and STOPRX
        ENDRX_STOPRX OFFSET(6) NUMBITS(1)
    ],

    /// UART Interrupts
    Interrupt [
        CTS OFFSET(0) NUMBITS(1),
        NCTS OFFSET(1) NUMBITS(1),
        ENDRX OFFSET(4) NUMBITS(1),
        ENDTX OFFSET(8) NUMBITS(1),
        ERROR OFFSET(9) NUMBITS(1),
        RXTO OFFSET(17) NUMBITS(1),
        RXSTARTED OFFSET(19) NUMBITS(1),
        TXSTARTED OFFSET(20) NUMBITS(1),
        TXSTOPPED OFFSET(22) NUMBITS(1)
    ],

    /// UART Errors
    ErrorSrc [
        OVERRUN OFFSET(0) NUMBITS(1),
        PARITY OFFSET(1) NUMBITS(1),
        FRAMING OFFSET(2) NUMBITS(1),
        BREAK OFFSET(3) NUMBITS(1)
    ],

    /// Enable UART
    Uart [
        ENABLE OFFSET(0) NUMBITS(4) [
            ON = 8,
            OFF = 0
        ]
    ],

    /// Pin select
    Psel [
        // Pin number. MSB is actually the port indicator, but since we number
        // pins sequentially the binary representation of the pin number has
        // the port bit set correctly. So, for simplicity we just treat the
        // pin number as a 6 bit field.
        PIN OFFSET(0) NUMBITS(6),
        // Connect/Disconnect
        CONNECT OFFSET(31) NUMBITS(1)
    ],

    /// Baudrate
    Baudrate [
        BAUDRAUTE OFFSET(0) NUMBITS(32)
    ],

    /// DMA pointer
    Pointer [
        POINTER OFFSET(0) NUMBITS(32)
    ],

    /// Counter value
    Counter [
        COUNTER OFFSET(0) NUMBITS(8)
    ],

    /// Configuration of parity and flow control
    Config [
        HWFC OFFSET(0) NUMBITS(1),
        PARITY OFFSET(1) NUMBITS(3)
    ]
];

/// UARTE
// It should never be instanced outside this module but because a static mutable reference to it
// is exported outside this module it must be `pub`
pub struct Uarte<'a> {
    registers: StaticRef<UarteRegisters>,
    tx_client: OptionalCell<&'a dyn uart::TransmitClient>,
    tx_buffer: kernel::utilities::cells::TakeCell<'static, [u8]>,
    tx_len: Cell<usize>,
    tx_remaining_bytes: Cell<usize>,
    rx_client: OptionalCell<&'a dyn uart::ReceiveClient>,
    rx_buffer: kernel::utilities::cells::TakeCell<'static, [u8]>,
    rx_remaining_bytes: Cell<usize>,
    rx_abort_in_progress: Cell<bool>,
    offset: Cell<usize>,
}

#[derive(Copy, Clone)]
pub struct UARTParams {
    pub baud_rate: u32,
}

impl<'a> Uarte<'a> {
    /// Constructor
    // This should only be constructed once
    pub const fn new(regs: StaticRef<UarteRegisters>) -> Uarte<'a> {
        Uarte {
            registers: regs,
            tx_client: OptionalCell::empty(),
            tx_buffer: kernel::utilities::cells::TakeCell::empty(),
            tx_len: Cell::new(0),
            tx_remaining_bytes: Cell::new(0),
            rx_client: OptionalCell::empty(),
            rx_buffer: kernel::utilities::cells::TakeCell::empty(),
            rx_remaining_bytes: Cell::new(0),
            rx_abort_in_progress: Cell::new(false),
            offset: Cell::new(0),
        }
    }

    /// Configure which pins the UART should use for txd, rxd, cts and rts
    pub fn initialize(
        &self,
        txd: pinmux::Pinmux,
        rxd: pinmux::Pinmux,
        cts: Option<pinmux::Pinmux>,
        rts: Option<pinmux::Pinmux>,
    ) {
        self.registers.pseltxd.write(Psel::PIN.val(txd.into()));
        self.registers.pselrxd.write(Psel::PIN.val(rxd.into()));
        cts.map_or_else(
            || {
                // If no CTS pin is provided, then we need to mark it as
                // disconnected in the register.
                self.registers.pselcts.write(Psel::CONNECT::SET);
            },
            |c| {
                self.registers.pselcts.write(Psel::PIN.val(c.into()));
            },
        );
        rts.map_or_else(
            || {
                // If no RTS pin is provided, then we need to mark it as
                // disconnected in the register.
                self.registers.pselrts.write(Psel::CONNECT::SET);
            },
            |r| {
                self.registers.pselrts.write(Psel::PIN.val(r.into()));
            },
        );

        // Make sure we clear the endtx interrupt since that is what we rely on
        // to know when the DMA TX finishes. Normally, we clear this interrupt
        // as we handle it, so this is not necessary. However, a bootloader (or
        // some other startup code) may have setup TX interrupts, and there may
        // be one pending. We clear it to be safe.
        self.registers.event_endtx.write(Event::READY::CLEAR);

        self.enable_uart();
    }

<<<<<<< HEAD
    fn set_baud_rate(&self, baud_rate: NonZeroU32) {
        let baud_rate = baud_rate.get();
        match baud_rate {
            1200 => self.registers.baudrate.set(0x0004F000),
            2400 => self.registers.baudrate.set(0x0009D000),
            4800 => self.registers.baudrate.set(0x0013B000),
            9600 => self.registers.baudrate.set(0x00275000),
            14400 => self.registers.baudrate.set(0x003AF000),
            19200 => self.registers.baudrate.set(0x004EA000),
            28800 => self.registers.baudrate.set(0x0075C000),
            38400 => self.registers.baudrate.set(0x009D0000),
            57600 => self.registers.baudrate.set(0x00EB0000),
            76800 => self.registers.baudrate.set(0x013A9000),
            115200 => self.registers.baudrate.set(0x01D60000),
            230400 => self.registers.baudrate.set(0x03B00000),
            250000 => self.registers.baudrate.set(0x04000000),
            460800 => self.registers.baudrate.set(0x07400000),
            921600 => self.registers.baudrate.set(0x0F000000),
            1000000 => self.registers.baudrate.set(0x10000000),
            _ => self.registers.baudrate.set(0x01D60000), //setting default to 115200
=======
    // The datasheet gives a non-exhaustive list of example settings for
    // typical bauds. The register is actually just a simple clock divider,
    // as explained and with implementation from:
    // https://devzone.nordicsemi.com/f/nordic-q-a/43280/technical-question-regarding-uart-baud-rate-generator-baudrate-register-offset-0x524
    //
    // Technically only RX is limited to 1MBaud, can TX up to 8MBaud:
    // https://devzone.nordicsemi.com/f/nordic-q-a/84204/framing-error-and-noisy-data-when-using-uarte-at-high-baud-rate
    fn get_divider_for_baud(&self, baud_rate: u32) -> Result<u32, ErrorCode> {
        if baud_rate > 1_000_000 || baud_rate < 1200 {
            return Err(ErrorCode::INVAL);
>>>>>>> 1eccd0b5
        }

        // force 64 bit values for precision
        let system_clock = 16000000u64; // TODO: Support dynamic clock
        let scalar = 32u64;
        let target_baud: u64 = baud_rate.into();

        // n.b. bits 11-0 are ignored by hardware
        let divider64 = (((target_baud << scalar) + (system_clock >> 1)) / system_clock) + 0x800;
        let divider = (divider64 & 0xffff_f000) as u32;

        Ok(divider)
    }

    fn set_baud_rate(&self, baud_rate: u32) -> Result<(), ErrorCode> {
        let divider = self.get_divider_for_baud(baud_rate)?;
        self.registers.baudrate.set(divider);

        Ok(())
    }

    // Enable UART peripheral, this need to disabled for low power applications
    fn enable_uart(&self) {
        self.registers.enable.write(Uart::ENABLE::ON);
    }

    #[allow(dead_code)]
    fn disable_uart(&self) {
        self.registers.enable.write(Uart::ENABLE::OFF);
    }

    fn enable_rx_interrupts(&self) {
        self.registers.intenset.write(Interrupt::ENDRX::SET);
    }

    fn enable_tx_interrupts(&self) {
        self.registers.intenset.write(Interrupt::ENDTX::SET);
    }

    fn disable_rx_interrupts(&self) {
        self.registers.intenclr.write(Interrupt::ENDRX::SET);
    }

    fn disable_tx_interrupts(&self) {
        self.registers.intenclr.write(Interrupt::ENDTX::SET);
    }

    /// UART interrupt handler that listens for both tx_end and rx_end events
    #[inline(never)]
    pub fn handle_interrupt(&self) {
        if self.tx_ready() {
            self.disable_tx_interrupts();
            self.registers.event_endtx.write(Event::READY::CLEAR);
            let tx_bytes = self.registers.txd_amount.get() as usize;

            let rem = match self.tx_remaining_bytes.get().checked_sub(tx_bytes) {
                None => return,
                Some(r) => r,
            };

            // All bytes have been transmitted
            if rem == 0 {
                // Signal client write done
                self.tx_client.map(|client| {
                    self.tx_buffer.take().map(|tx_buffer| {
                        client.transmitted_buffer(tx_buffer, self.tx_len.get(), Ok(()));
                    });
                });
            } else {
                // Not all bytes have been transmitted then update offset and continue transmitting
                self.offset.set(self.offset.get() + tx_bytes);
                self.tx_remaining_bytes.set(rem);
                self.set_tx_dma_pointer_to_buffer();
                self.registers
                    .txd_maxcnt
                    .write(Counter::COUNTER.val(min(rem as u32, UARTE_MAX_BUFFER_SIZE)));
                self.registers.task_starttx.write(Task::ENABLE::SET);
                self.enable_tx_interrupts();
            }
        }

        if self.rx_ready() {
            self.disable_rx_interrupts();

            // Clear the ENDRX event
            self.registers.event_endrx.write(Event::READY::CLEAR);

            // Get the number of bytes in the buffer that was received this time
            let rx_bytes = self.registers.rxd_amount.get() as usize;

            // Check if this ENDRX is due to an abort. If so, we want to
            // do the receive callback immediately.
            if self.rx_abort_in_progress.get() {
                self.rx_abort_in_progress.set(false);
                self.rx_client.map(|client| {
                    self.rx_buffer.take().map(|rx_buffer| {
                        client.received_buffer(
                            rx_buffer,
                            self.offset.get() + rx_bytes,
                            Err(ErrorCode::CANCEL),
                            uart::Error::None,
                        );
                    });
                });
            } else {
                // In the normal case, we need to either pass call the callback
                // or do another read to get more bytes.

                // Update how many bytes we still need to receive and
                // where we are storing in the buffer.
                self.rx_remaining_bytes
                    .set(self.rx_remaining_bytes.get().saturating_sub(rx_bytes));
                self.offset.set(self.offset.get() + rx_bytes);

                let rem = self.rx_remaining_bytes.get();
                if rem == 0 {
                    // Signal client that the read is done
                    self.rx_client.map(|client| {
                        self.rx_buffer.take().map(|rx_buffer| {
                            client.received_buffer(
                                rx_buffer,
                                self.offset.get(),
                                Ok(()),
                                uart::Error::None,
                            );
                        });
                    });
                } else {
                    // Setup how much we can read. We already made sure that
                    // this will fit in the buffer.
                    let to_read = core::cmp::min(rem, 255);
                    self.registers
                        .rxd_maxcnt
                        .write(Counter::COUNTER.val(to_read as u32));

                    // Actually do the receive.
                    self.set_rx_dma_pointer_to_buffer();
                    self.registers.task_startrx.write(Task::ENABLE::SET);
                    self.enable_rx_interrupts();
                }
            }
        }
    }

    /// Transmit one byte at the time and the client is responsible for polling
    /// This is used by the panic handler
    pub unsafe fn send_byte(&self, byte: u8) {
        self.tx_remaining_bytes.set(1);
        self.registers.event_endtx.write(Event::READY::CLEAR);
        // precaution: copy value into variable with static lifetime
        BYTE = byte;
        self.registers.txd_ptr.set(core::ptr::addr_of!(BYTE) as u32);
        self.registers.txd_maxcnt.write(Counter::COUNTER.val(1));
        self.registers.task_starttx.write(Task::ENABLE::SET);
    }

    /// Check if the UART transmission is done
    pub fn tx_ready(&self) -> bool {
        self.registers.event_endtx.is_set(Event::READY)
    }

    /// Check if either the rx_buffer is full or the UART has timed out
    pub fn rx_ready(&self) -> bool {
        self.registers.event_endrx.is_set(Event::READY)
    }

    fn set_tx_dma_pointer_to_buffer(&self) {
        self.tx_buffer.map(|tx_buffer| {
            self.registers
                .txd_ptr
                .set(tx_buffer[self.offset.get()..].as_ptr() as u32);
        });
    }

    fn set_rx_dma_pointer_to_buffer(&self) {
        self.rx_buffer.map(|rx_buffer| {
            self.registers
                .rxd_ptr
                .set(rx_buffer[self.offset.get()..].as_ptr() as u32);
        });
    }

    // Helper function used by both transmit_word and transmit_buffer
    fn setup_buffer_transmit(&self, buf: &'static mut [u8], tx_len: usize) {
        self.tx_remaining_bytes.set(tx_len);
        self.tx_len.set(tx_len);
        self.offset.set(0);
        self.tx_buffer.replace(buf);
        self.set_tx_dma_pointer_to_buffer();

        self.registers
            .txd_maxcnt
            .write(Counter::COUNTER.val(min(tx_len as u32, UARTE_MAX_BUFFER_SIZE)));
        self.registers.task_starttx.write(Task::ENABLE::SET);

        self.enable_tx_interrupts();
    }
}

impl<'a> uart::Transmit<'a> for Uarte<'a> {
    fn set_transmit_client(&self, client: &'a dyn uart::TransmitClient) {
        self.tx_client.set(client);
    }

    fn transmit_buffer(
        &self,
        tx_data: &'static mut [u8],
        tx_len: usize,
    ) -> Result<(), (ErrorCode, &'static mut [u8])> {
        if tx_len == 0 || tx_len > tx_data.len() {
            Err((ErrorCode::SIZE, tx_data))
        } else if self.tx_buffer.is_some() {
            Err((ErrorCode::BUSY, tx_data))
        } else {
            self.setup_buffer_transmit(tx_data, tx_len);
            Ok(())
        }
    }

    fn transmit_word(&self, _data: u32) -> Result<(), ErrorCode> {
        Err(ErrorCode::FAIL)
    }

    fn transmit_abort(&self) -> Result<(), ErrorCode> {
        Err(ErrorCode::FAIL)
    }
}

impl uart::Configure for Uarte<'_> {
    fn configure(&self, params: uart::Parameters) -> Result<(), ErrorCode> {
        // These could probably be implemented, but are currently ignored, so
        // throw an error.
        if params.stop_bits != uart::StopBits::One {
            return Err(ErrorCode::NOSUPPORT);
        }
        if params.parity != uart::Parity::None {
            return Err(ErrorCode::NOSUPPORT);
        }
        if params.hw_flow_control {
            return Err(ErrorCode::NOSUPPORT);
        }

        self.set_baud_rate(params.baud_rate)?;

        Ok(())
    }
}

impl<'a> uart::Receive<'a> for Uarte<'a> {
    fn set_receive_client(&self, client: &'a dyn uart::ReceiveClient) {
        self.rx_client.set(client);
    }

    fn receive_buffer(
        &self,
        rx_buf: &'static mut [u8],
        rx_len: usize,
    ) -> Result<(), (ErrorCode, &'static mut [u8])> {
        if self.rx_buffer.is_some() {
            return Err((ErrorCode::BUSY, rx_buf));
        }
        // truncate rx_len if necessary
        let truncated_length = core::cmp::min(rx_len, rx_buf.len());

        self.rx_remaining_bytes.set(truncated_length);
        self.offset.set(0);
        self.rx_buffer.replace(rx_buf);
        self.set_rx_dma_pointer_to_buffer();

        let truncated_uart_max_length = core::cmp::min(truncated_length, 255);

        self.registers
            .rxd_maxcnt
            .write(Counter::COUNTER.val(truncated_uart_max_length as u32));
        self.registers.task_stoprx.write(Task::ENABLE::SET);
        self.registers.task_startrx.write(Task::ENABLE::SET);

        self.enable_rx_interrupts();
        Ok(())
    }

    fn receive_word(&self) -> Result<(), ErrorCode> {
        Err(ErrorCode::FAIL)
    }

    fn receive_abort(&self) -> Result<(), ErrorCode> {
        // Trigger the STOPRX event to cancel the current receive call.
        if self.rx_buffer.is_none() {
            Ok(())
        } else {
            self.rx_abort_in_progress.set(true);
            self.registers.task_stoprx.write(Task::ENABLE::SET);
            Err(ErrorCode::BUSY)
        }
    }
}

#[cfg(test)]
mod tests {
    use kernel::ErrorCode;

    #[test]
    fn baud_rate_divider_calculation() {
        let u = super::Uarte::new(super::UARTE0_BASE);
        assert_eq!(u.get_divider_for_baud(0), Err(ErrorCode::INVAL));
        assert_eq!(u.get_divider_for_baud(4_000_000), Err(ErrorCode::INVAL));

        // The constants below are the list from the Nordic technical documents.
        //
        // n.b., some datasheet constants do not match formula constants,
        // so we skip those, see nordic forum thread for details:
        // https://devzone.nordicsemi.com/f/nordic-q-a/84204/framing-error-and-noisy-data-when-using-uarte-at-high-baud-rate
        //
        // This is a *datasheet bug*, i.e., for a target baud of 115200, the
        // datasheet divisor yields 115108 (-0.079% err) where direct
        // computation of the divider yields 115203 (+0.002% err). Both work in
        // practice, but the error here is an annoying and uncharacteristic
        // Nordic quirk.
        assert_eq!(u.get_divider_for_baud(1200), Ok(0x0004F000));
        assert_eq!(u.get_divider_for_baud(2400), Ok(0x0009D000));
        assert_eq!(u.get_divider_for_baud(4800), Ok(0x0013B000));
        assert_eq!(u.get_divider_for_baud(9600), Ok(0x00275000));
        //assert_eq!(u.get_divider_for_baud(14400), Ok(0x003AF000));
        assert_eq!(u.get_divider_for_baud(19200), Ok(0x004EA000));
        //assert_eq!(u.get_divider_for_baud(28800), Ok(0x0075C000));
        //assert_eq!(u.get_divider_for_baud(38400), Ok(0x009D0000));
        //assert_eq!(u.get_divider_for_baud(57600), Ok(0x00EB0000));
        assert_eq!(u.get_divider_for_baud(76800), Ok(0x013A9000));
        //assert_eq!(u.get_divider_for_baud(115200), Ok(0x01D60000));
        //assert_eq!(u.get_divider_for_baud(230400), Ok(0x03B00000));
        assert_eq!(u.get_divider_for_baud(250000), Ok(0x04000000));
        //assert_eq!(u.get_divider_for_baud(460800), Ok(0x07400000));
        //assert_eq!(u.get_divider_for_baud(921600), Ok(0x0F000000));
        assert_eq!(u.get_divider_for_baud(1000000), Ok(0x10000000));
        //
        // For completeness of testing, we do verify that the calculation works
        // as-expected to generate the empirically correct divisors.  (i.e.,
        // these are not the datasheet constants, but are the correct divisors
        // for the desired bauds):
        assert_eq!(u.get_divider_for_baud(14400), Ok(0x003B0000));
        assert_eq!(u.get_divider_for_baud(28800), Ok(0x0075F000));
        assert_eq!(u.get_divider_for_baud(38400), Ok(0x009D5000));
        assert_eq!(u.get_divider_for_baud(57600), Ok(0x00EBF000));
        assert_eq!(u.get_divider_for_baud(115200), Ok(0x01D7E000));
        assert_eq!(u.get_divider_for_baud(230400), Ok(0x03AFB000));
        assert_eq!(u.get_divider_for_baud(460800), Ok(0x075F7000));
        assert_eq!(u.get_divider_for_baud(921600), Ok(0x0EBEE000));
    }
}<|MERGE_RESOLUTION|>--- conflicted
+++ resolved
@@ -12,8 +12,9 @@
 
 use core::cell::Cell;
 use core::cmp::min;
-use core::num::NonZeroU32;
+use core::num::NonZero;
 use kernel::hil::uart;
+use kernel::non_zero;
 use kernel::utilities::cells::OptionalCell;
 use kernel::utilities::registers::interfaces::{Readable, Writeable};
 use kernel::utilities::registers::{register_bitfields, ReadOnly, ReadWrite, WriteOnly};
@@ -240,28 +241,6 @@
         self.enable_uart();
     }
 
-<<<<<<< HEAD
-    fn set_baud_rate(&self, baud_rate: NonZeroU32) {
-        let baud_rate = baud_rate.get();
-        match baud_rate {
-            1200 => self.registers.baudrate.set(0x0004F000),
-            2400 => self.registers.baudrate.set(0x0009D000),
-            4800 => self.registers.baudrate.set(0x0013B000),
-            9600 => self.registers.baudrate.set(0x00275000),
-            14400 => self.registers.baudrate.set(0x003AF000),
-            19200 => self.registers.baudrate.set(0x004EA000),
-            28800 => self.registers.baudrate.set(0x0075C000),
-            38400 => self.registers.baudrate.set(0x009D0000),
-            57600 => self.registers.baudrate.set(0x00EB0000),
-            76800 => self.registers.baudrate.set(0x013A9000),
-            115200 => self.registers.baudrate.set(0x01D60000),
-            230400 => self.registers.baudrate.set(0x03B00000),
-            250000 => self.registers.baudrate.set(0x04000000),
-            460800 => self.registers.baudrate.set(0x07400000),
-            921600 => self.registers.baudrate.set(0x0F000000),
-            1000000 => self.registers.baudrate.set(0x10000000),
-            _ => self.registers.baudrate.set(0x01D60000), //setting default to 115200
-=======
     // The datasheet gives a non-exhaustive list of example settings for
     // typical bauds. The register is actually just a simple clock divider,
     // as explained and with implementation from:
@@ -269,16 +248,15 @@
     //
     // Technically only RX is limited to 1MBaud, can TX up to 8MBaud:
     // https://devzone.nordicsemi.com/f/nordic-q-a/84204/framing-error-and-noisy-data-when-using-uarte-at-high-baud-rate
-    fn get_divider_for_baud(&self, baud_rate: u32) -> Result<u32, ErrorCode> {
-        if baud_rate > 1_000_000 || baud_rate < 1200 {
+    fn get_divider_for_baud(&self, baud_rate: NonZero<u32>) -> Result<u32, ErrorCode> {
+        if baud_rate > non_zero!(1_000_000) || baud_rate < non_zero!(1200) {
             return Err(ErrorCode::INVAL);
->>>>>>> 1eccd0b5
         }
 
         // force 64 bit values for precision
         let system_clock = 16000000u64; // TODO: Support dynamic clock
         let scalar = 32u64;
-        let target_baud: u64 = baud_rate.into();
+        let target_baud: u64 = baud_rate.get().into();
 
         // n.b. bits 11-0 are ignored by hardware
         let divider64 = (((target_baud << scalar) + (system_clock >> 1)) / system_clock) + 0x800;
@@ -287,7 +265,7 @@
         Ok(divider)
     }
 
-    fn set_baud_rate(&self, baud_rate: u32) -> Result<(), ErrorCode> {
+    fn set_baud_rate(&self, baud_rate: NonZero<u32>) -> Result<(), ErrorCode> {
         let divider = self.get_divider_for_baud(baud_rate)?;
         self.registers.baudrate.set(divider);
 
@@ -572,13 +550,17 @@
 
 #[cfg(test)]
 mod tests {
+    use core::num::NonZero;
+    use kernel::non_zero;
     use kernel::ErrorCode;
 
     #[test]
     fn baud_rate_divider_calculation() {
         let u = super::Uarte::new(super::UARTE0_BASE);
-        assert_eq!(u.get_divider_for_baud(0), Err(ErrorCode::INVAL));
-        assert_eq!(u.get_divider_for_baud(4_000_000), Err(ErrorCode::INVAL));
+        assert_eq!(
+            u.get_divider_for_baud(non_zero!(4_000_000)),
+            Err(ErrorCode::INVAL)
+        );
 
         // The constants below are the list from the Nordic technical documents.
         //
@@ -591,34 +573,34 @@
         // computation of the divider yields 115203 (+0.002% err). Both work in
         // practice, but the error here is an annoying and uncharacteristic
         // Nordic quirk.
-        assert_eq!(u.get_divider_for_baud(1200), Ok(0x0004F000));
-        assert_eq!(u.get_divider_for_baud(2400), Ok(0x0009D000));
-        assert_eq!(u.get_divider_for_baud(4800), Ok(0x0013B000));
-        assert_eq!(u.get_divider_for_baud(9600), Ok(0x00275000));
-        //assert_eq!(u.get_divider_for_baud(14400), Ok(0x003AF000));
-        assert_eq!(u.get_divider_for_baud(19200), Ok(0x004EA000));
-        //assert_eq!(u.get_divider_for_baud(28800), Ok(0x0075C000));
-        //assert_eq!(u.get_divider_for_baud(38400), Ok(0x009D0000));
-        //assert_eq!(u.get_divider_for_baud(57600), Ok(0x00EB0000));
-        assert_eq!(u.get_divider_for_baud(76800), Ok(0x013A9000));
-        //assert_eq!(u.get_divider_for_baud(115200), Ok(0x01D60000));
-        //assert_eq!(u.get_divider_for_baud(230400), Ok(0x03B00000));
-        assert_eq!(u.get_divider_for_baud(250000), Ok(0x04000000));
-        //assert_eq!(u.get_divider_for_baud(460800), Ok(0x07400000));
-        //assert_eq!(u.get_divider_for_baud(921600), Ok(0x0F000000));
-        assert_eq!(u.get_divider_for_baud(1000000), Ok(0x10000000));
+        assert_eq!(u.get_divider_for_baud(non_zero!(1200)), Ok(0x0004F000));
+        assert_eq!(u.get_divider_for_baud(non_zero!(2400)), Ok(0x0009D000));
+        assert_eq!(u.get_divider_for_baud(non_zero!(4800)), Ok(0x0013B000));
+        assert_eq!(u.get_divider_for_baud(non_zero!(9600)), Ok(0x00275000));
+        //assert_eq!(u.get_divider_for_baud(non_zero!(14400)), Ok(0x003AF000));
+        assert_eq!(u.get_divider_for_baud(non_zero!(19200)), Ok(0x004EA000));
+        //assert_eq!(u.get_divider_for_baud(non_zero!(28800)), Ok(0x0075C000));
+        //assert_eq!(u.get_divider_for_baud(non_zero!(38400)), Ok(0x009D0000));
+        //assert_eq!(u.get_divider_for_baud(non_zero!(57600)), Ok(0x00EB0000));
+        assert_eq!(u.get_divider_for_baud(non_zero!(76800)), Ok(0x013A9000));
+        //assert_eq!(u.get_divider_for_baud(non_zero!(115200)), Ok(0x01D60000));
+        //assert_eq!(u.get_divider_for_baud(non_zero!(230400)), Ok(0x03B00000));
+        assert_eq!(u.get_divider_for_baud(non_zero!(250000)), Ok(0x04000000));
+        //assert_eq!(u.get_divider_for_baud(non_zero!(460800)), Ok(0x07400000));
+        //assert_eq!(u.get_divider_for_baud(non_zero!(921600)), Ok(0x0F000000));
+        assert_eq!(u.get_divider_for_baud(non_zero!(1000000)), Ok(0x10000000));
         //
         // For completeness of testing, we do verify that the calculation works
         // as-expected to generate the empirically correct divisors.  (i.e.,
         // these are not the datasheet constants, but are the correct divisors
         // for the desired bauds):
-        assert_eq!(u.get_divider_for_baud(14400), Ok(0x003B0000));
-        assert_eq!(u.get_divider_for_baud(28800), Ok(0x0075F000));
-        assert_eq!(u.get_divider_for_baud(38400), Ok(0x009D5000));
-        assert_eq!(u.get_divider_for_baud(57600), Ok(0x00EBF000));
-        assert_eq!(u.get_divider_for_baud(115200), Ok(0x01D7E000));
-        assert_eq!(u.get_divider_for_baud(230400), Ok(0x03AFB000));
-        assert_eq!(u.get_divider_for_baud(460800), Ok(0x075F7000));
-        assert_eq!(u.get_divider_for_baud(921600), Ok(0x0EBEE000));
+        assert_eq!(u.get_divider_for_baud(non_zero!(14400)), Ok(0x003B0000));
+        assert_eq!(u.get_divider_for_baud(non_zero!(28800)), Ok(0x0075F000));
+        assert_eq!(u.get_divider_for_baud(non_zero!(38400)), Ok(0x009D5000));
+        assert_eq!(u.get_divider_for_baud(non_zero!(57600)), Ok(0x00EBF000));
+        assert_eq!(u.get_divider_for_baud(non_zero!(115200)), Ok(0x01D7E000));
+        assert_eq!(u.get_divider_for_baud(non_zero!(230400)), Ok(0x03AFB000));
+        assert_eq!(u.get_divider_for_baud(non_zero!(460800)), Ok(0x075F7000));
+        assert_eq!(u.get_divider_for_baud(non_zero!(921600)), Ok(0x0EBEE000));
     }
 }