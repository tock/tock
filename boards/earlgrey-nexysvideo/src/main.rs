--- conflicted
+++ resolved
@@ -87,13 +87,8 @@
     {
         match driver_num {
             capsules::led::DRIVER_NUM => f(Some(Ok(self.led))),
-<<<<<<< HEAD
-            capsules::hmac::DRIVER_NUM => f(Some(Err(self.hmac))),
+            capsules::hmac::DRIVER_NUM => f(Some(Ok(self.hmac))),
             capsules::gpio::DRIVER_NUM => f(Some(Ok(self.gpio))),
-=======
-            capsules::hmac::DRIVER_NUM => f(Some(Ok(self.hmac))),
-            capsules::gpio::DRIVER_NUM => f(Some(Err(self.gpio))),
->>>>>>> d6ba1bfc
             capsules::console::DRIVER_NUM => f(Some(Ok(self.console))),
             capsules::alarm::DRIVER_NUM => f(Some(Ok(self.alarm))),
             capsules::low_level_debug::DRIVER_NUM => f(Some(Ok(self.lldb))),
