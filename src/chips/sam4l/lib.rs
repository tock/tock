#![crate_name = "sam4l"]
#![crate_type = "rlib"]
#![feature(asm,core,concat_idents,no_std)]
#![no_std]
#[allow(dead_code)]

extern crate core;
extern crate common;
extern crate hil;

pub fn volatile_load<T>(item: &T) -> T {
    unsafe {
        core::intrinsics::volatile_load(item)
    }
}

pub fn volatile_store<T>(item: &mut T, val: T) {
    unsafe {
        core::intrinsics::volatile_store(item, val)
    }
}

macro_rules! volatile {
    ($item:expr) => ({
        ::volatile_load(&$item)
    });

    ($item:ident = $value:expr) => ({
        ::volatile_store(&mut $item, $value)
    });

    ($item:ident |= $value:expr) => ({
        ::volatile_store(&mut $item, ::volatile_load(&$item) | $value)
    });

    ($item:ident &= $value:expr) => ({
        ::volatile_store(&mut $item, ::volatile_load(&$item) & $value)
    });
}

pub mod chip;
pub mod ast;
pub mod adc;
pub mod gpio;
pub mod nvic;
pub mod usart;
<<<<<<< HEAD
pub mod pm;
pub mod chip;
pub mod queue;
pub mod i2c;
=======
pub mod adc;
>>>>>>> 984d8225
<|MERGE_RESOLUTION|>--- conflicted
+++ resolved
@@ -38,17 +38,11 @@
     });
 }
 
-pub mod chip;
 pub mod ast;
 pub mod adc;
 pub mod gpio;
 pub mod nvic;
 pub mod usart;
-<<<<<<< HEAD
 pub mod pm;
 pub mod chip;
-pub mod queue;
-pub mod i2c;
-=======
-pub mod adc;
->>>>>>> 984d8225
+pub mod i2c;