//! Bluetooth Low Energy Advertising Driver
//!
//! A system call driver that exposes the Bluetooth Low Energy advertising
//! channel. The driver generates a unique static address for each process,
//! allowing each process to act as its own device and send or scan for
//! advertisements. Timing of advertising or scanning events is handled by the
//! driver but processes can request an advertising or scanning interval.
//! Processes can also control the TX power used for their advertisements.
//!
//! Data payloads are limited to 31 bytes since the maximum advertising channel
//! protocol data unit (PDU) is 37 bytes and includes a 6-byte header.
//!
//! ### Allow system call
//! The allow systems calls are used for buffers from allocated by userland
//!
//!
//! There are three different buffers:
//!
//! * Bluetooth Low Energy Gap Types
//! * Passive Scanner
//! * Advertisement
//!
//!
//! The following allow numbers are supported:
//!
//! * 1: «Flags»
//! Bluetooth Core Specification:Vol. 3, Part C, section 8.1.3
//! * 2: «Incomplete List of 16-bit Service Class UUIDs»
//! Bluetooth Core Specification:Vol. 3, Part C, section 8.1.1
//! * 4: «Incomplete List of 32-bit Service Class UUIDs»
//! Bluetooth Core Specification:Vol. 3, Part C, section 8.1.1
//! * 5: «Complete List of 32-bit Service Class UUIDs»
//! Bluetooth Core Specification:Vol. 3, Part C, section 8.1.1
//! * 6: «Incomplete List of 128-bit Service Class UUIDs»
//! Bluetooth Core Specification:Vol. 3, Part C, section 8.1.1
//! * 7: «Complete List of 128-bit Service Class UUIDs»
//! Bluetooth Core Specification:Vol. 3, Part C, section 8.1.1
//! * 8: «Shortened Local Name»
//! Bluetooth Core Specification:Vol. 3, Part C, section 8.1.2
//! * 9: «Complete Local Name»
//! Bluetooth Core Specification:Vol. 3, Part C, section 8.1.2
//! * 10`: «Tx Power Level»
//! Bluetooth Core Specification:Vol. 3, Part C, section 8.1.5
//! * 16: «Device ID» Device ID Profile v1.3 or later
//! * 18`: «Slave Connection Interval Range»
//! Bluetooth Core Specification:Vol. 3, Part C, sections 11.1.8 and 18.8
//! * 20: «List of 16-bit Service Solicitation UUIDs»
//! Bluetooth Core Specification:Vol. 3, Part C, sections 11.1.9 and 18.9
//! * 21: «List of 128-bit Service Solicitation UUIDs»
//! Bluetooth Core Specification:Vol. 3, Part C, sections 11.1.9 and 18.9
//! * 22: «Service Data»
//! Bluetooth Core Specification:Vol. 3, Part C, sections 11.1.10 and 18.10
//! * 25: «Appearance»
//! Bluetooth Core Specification:Core Specification Supplement, Part A, section 1.12
//! * 26: «Advertising Interval»
//! Bluetooth Core Specification:Core Specification Supplement, Part A, section 1.15
//! * 49: Passive Scanning
//! * 50: Advertising
//! * 255: «Manufacturer Specific Data» Bluetooth Core Specification:Vol. 3, Part C, section 8.1.4
//!
//! The possible return codes from the 'allow' system call indicate the following:
//!
//! * SUCCESS: The buffer has successfully been filled
//! * ENOSUPPORT: Invalid allow_num
//! * ENOMEM: No sufficient memory available
//! * EINVAL: Invalid address of the buffer or other error
//! * EBUSY: The driver is currently busy with other tasks
//! * ENOSUPPORT: The operation is not supported
//!
//! ### Subscribe system call
//!  The 'subscribe' system call supports two arguments `subscribe_num' and 'callback'.
//! 'subscribe' is used to specify the specific operation, currently:
//!
//! * 0: provides a callback user-space when a device scanning for advertisements
//!      and the callback is used to invoke user-space processes.
//!
//! The possible return codes from the 'allow' system call indicate the following:
//!
//! * ENOMEM:    Not sufficient amount memory
//! * EINVAL:    Invalid operation
//!
//! ### Command system call
//! The `command` system call supports two arguments `cmd` and 'sub_cmd'.
//! 'cmd' is used to specify the specific operation, currently
//! the following cmd's are supported:
//!
//! * 0: start advertisement
//! * 1: stop advertisement
//! * 2: configure tx power
//! * 3: configure advertisement interval
//! * 4: clear the advertisement payload
//! * 5: start scanning
//! * 6: initialize driver
//!
//! The possible return codes from the 'command' system call indicate the following:
//!
//! * SUCCESS:      The command was successful
//! * EBUSY:        The driver is currently busy with other tasks
//! * ENOSUPPORT:   The operation is not supported
//!
//! Usage
//! -----
//! ```
//! Advertisement:
//!
//!           +-------------------------------+
//!           | Initilize Advertisement Buffer|
//!           +-------------------------------+
//!                          |
//!           +-------------------------------+
//!           | Request BLE Address           |
//!           +-------------------------------+
//!                          |
//!           +-------------------------------+
//!           | Configure  ADV_TYPE           |
//!           +-------------------------------+
//!                          |
//!           +-------------------------------+
//!           | Start Advertising             |
//!           +-------------------------------+
//!                          |
//!           +-------------------------------+
//!           | Configure Alarm               |------------|
//!           +-------------------------------+            |
//!                          |                             |
//!           +-------------------------------+            |
//!           | Send Packet                   |------------|
//!           +-------------------------------+
//!
//! Client
//!           +-------------------------------+
//!           | Packet Sent or Error          |------------|
//!           +-------------------------------+            |
//!                         |                              |
//!           +-------------------------------+            |
//!           | Notify BLE Driver             |------------|
//!           +-------------------------------+
//!
//! ```
//!
//! ```
//! Passive Scanning:
//!
//!           +-----------------------+
//!           | Configure Callback    |
//!           +-----------------------+
//!                      |
//!           +-----------------------+
//!           | Initilize Scan Buffer |
//!           +-----------------------+
//!                      |
//!           +-----------------------+
//!           | Start Passive Scanning|
//!           +-----------------------+
//!                      |
//!           +-----------------------+
//!           | Configure Alarm       |--------------|
//!           +-----------------------+              |
//!                      |                           |
//!           +-----------------------+              |
//!           | Receive Packet        |--------------|
//!           +-----------------------+
//!
//! Client
//!           +-------------------------------+
//!           | Packet Received or Error      |------------|
//!           +-------------------------------+            |
//!                         |                              |
//!           +-------------------------------+            |
//!           | Notify BLE Driver             |------------|
//!           +-------------------------------+
//! ```
//!
//! You need a device that provides the `nrf5x::ble_advertising_hil::BleAdvertisementDriver` trait
//! along with a virtual timer to perform events and not block the entire kernel
//!
//! ```rust
//!     let ble_radio = static_init!(
//!     nrf5x::ble_advertising_driver::BLE
//!     <'static, nrf52::radio::Radio, VirtualMuxAlarm<'static, Rtc>>,
//!     nrf5x::ble_advertising_driver::BLE::new(
//!         &mut nrf52::radio::RADIO,
//!     kernel::Grant::create(),
//!         &mut nrf5x::ble_advertising_driver::BUF,
//!         ble_radio_virtual_alarm));
//!    nrf5x::ble_advertising_hil::BleAdvertisementDriver::set_rx_client(&nrf52::radio::RADIO,
//!                                                                      ble_radio);
//!    nrf5x::ble_advertising_hil::BleAdvertisementDriver::set_tx_client(&nrf52::radio::RADIO,
//!                                                                      ble_radio);
//!    ble_radio_virtual_alarm.set_client(ble_radio);
//! ```
//!
//! ### Authors
//! * Niklas Adolfsson <niklasadolfsson1@gmail.com>
//! * Fredrik Nilsson <frednils@student.chalmers.se>
//! * Date: June 22, 2017

use ble_advertising_hil;
use ble_advertising_hil::{RadioChannel, ReadAction};
use ble_connection::ConnectionData;
use ble_event_handler::BLESender;
use core::cell::Cell;
use core::cmp;
use kernel;
use kernel::hil::time::Frequency;
use kernel::returncode::ReturnCode;
use ble_advertising_hil::PhyTransition;
use ble_advertising_hil::TxImmediate;
use ble_link_layer::LinkLayer;
use ble_advertising_hil::ResponseAction;
use ble_link_layer::TxNextChannelType;
use constants;
use ble_pdu_parser::BLEAdvertisementType;
use ble_pdu_parser::BLEPduType;
use ble_pdu_parser::ConnectionPdu;
use ble_pdu_parser::DeviceAddress;

/// Syscall Number
pub const DRIVER_NUM: usize = 0x03_00_00;

pub static mut BUF: [u8; PACKET_LENGTH] = [0; PACKET_LENGTH];

use ble_pdu_parser::PACKET_START;
use ble_pdu_parser::PACKET_HDR_PDU;
use ble_pdu_parser::PACKET_HDR_LEN;
use ble_pdu_parser::PACKET_ADDR_START;
use ble_pdu_parser::PACKET_ADDR_END;
use ble_pdu_parser::PACKET_PAYLOAD_START;
use ble_pdu_parser::PACKET_LENGTH;





#[allow(unused)]
struct BLEGap(BLEGapType);

enum AllowType {
    BLEGap(BLEGapType),
    PassiveScanning,
    InitAdvertisementBuffer,
}

impl AllowType {
    fn from_usize(n: usize) -> Option<AllowType> {
        match n {
            0x01 => Some(AllowType::BLEGap(BLEGapType::Flags)),
            0x02 => Some(AllowType::BLEGap(BLEGapType::IncompleteList16BitServiceIDs)),
            0x03 => Some(AllowType::BLEGap(BLEGapType::CompleteList16BitServiceIDs)),
            0x04 => Some(AllowType::BLEGap(BLEGapType::IncompleteList32BitServiceIDs)),
            0x05 => Some(AllowType::BLEGap(BLEGapType::CompleteList32BitServiceIDs)),
            0x06 => Some(AllowType::BLEGap(
                BLEGapType::IncompleteList128BitServiceIDs,
            )),
            0x07 => Some(AllowType::BLEGap(BLEGapType::CompleteList128BitServiceIDs)),
            0x08 => Some(AllowType::BLEGap(BLEGapType::ShortedLocalName)),
            0x09 => Some(AllowType::BLEGap(BLEGapType::CompleteLocalName)),
            0x0A => Some(AllowType::BLEGap(BLEGapType::TxPowerLevel)),
            0x10 => Some(AllowType::BLEGap(BLEGapType::DeviceId)),
            0x12 => Some(AllowType::BLEGap(BLEGapType::SlaveConnectionIntervalRange)),
            0x14 => Some(AllowType::BLEGap(BLEGapType::List16BitSolicitationIDs)),
            0x15 => Some(AllowType::BLEGap(BLEGapType::List128BitSolicitationIDs)),
            0x16 => Some(AllowType::BLEGap(BLEGapType::ServiceData)),
            0x19 => Some(AllowType::BLEGap(BLEGapType::Appearance)),
            0x1A => Some(AllowType::BLEGap(BLEGapType::AdvertisingInterval)),
            0x31 => Some(AllowType::PassiveScanning),
            0x32 => Some(AllowType::InitAdvertisementBuffer),
            0xFF => Some(AllowType::BLEGap(BLEGapType::ManufacturerSpecificData)),
            _ => None,
        }
    }
}

// Gap Types only the ones that are defined in libtock are defined here
#[derive(Debug, PartialEq, Copy, Clone)]
#[repr(usize)]
enum BLEGapType {
    Flags = 0x01,
    IncompleteList16BitServiceIDs = 0x02,
    CompleteList16BitServiceIDs = 0x03,
    IncompleteList32BitServiceIDs = 0x04,
    CompleteList32BitServiceIDs = 0x05,
    IncompleteList128BitServiceIDs = 0x06,
    CompleteList128BitServiceIDs = 0x07,
    ShortedLocalName = 0x08,
    CompleteLocalName = 0x09,
    TxPowerLevel = 0x0A,
    DeviceId = 0x10,
    SlaveConnectionIntervalRange = 0x12,
    List16BitSolicitationIDs = 0x14,
    List128BitSolicitationIDs = 0x15,
    ServiceData = 0x16,
    Appearance = 0x19,
    AdvertisingInterval = 0x1A,
    ManufacturerSpecificData = 0xFF,
}


#[derive(Debug, PartialEq, Copy, Clone)]
pub enum BusyState {
    Free,
    Busy(kernel::AppId), // AppId of the App currently using the radio
}

// ConnectUndirected (ADV_IND): connectable undirected advertising event
// BLUETOOTH SPECIFICATION Version 4.2 [Vol 6, Part B], section 2.3.1.1
//
//   PDU     +-----------+      +--------------+
//           | AdvA      |  -   | AdvData      |
//           | (6 bytes) |      | (0-31 bytes) |
//           +-----------+      +--------------+
//
// ConnectDirected (ADV_DIRECT_IND): connectable directed advertising event
// BLUETOOTH SPECIFICATION Version 4.2 [Vol 6, Part B], section 2.3.1.2
//
//   PDU     +-----------+      +--------------+
//           | AdvA      |  -   | InitA        |
//           | (6 bytes) |      | (6 bytes)    |
//           +-----------+      +--------------+
//
// NonConnectUndirected (ADV_NONCONN_IND): non-connectable undirected advertising event
// BLUETOOTH SPECIFICATION Version 4.2 [Vol 6, Part B], section 2.3.1.3
//
//   PDU     +-----------+      +--------------+
//           | AdvA      |  -   | AdvData      |
//           | (6 bytes) |      | (0-31 bytes) |
//           +-----------+      +--------------+
//
//
// ScanUndirected (ADV_SCAN_IND): scannable undirected advertising event
// BLUETOOTH SPECIFICATION Version 4.2 [Vol 6, Part B], section 2.3.1.4
//
//   PDU     +-----------+      +--------------+
//           | AdvA      |  -   | AdvData      |
//           | (6 bytes) |      | (0-31 bytes) |
//           +-----------+      +--------------+
//
// ScanRequest (SCAN_REQ)
// BLUETOOTH SPECIFICATION Version 4.2 [Vol 6, Part B], section 2.3.2.1
//
//   PDU     +-----------+      +--------------+
//           | ScanA     |  -   | AdvA        |
//           | (6 bytes) |      | (6 bytes) |
//           +-----------+      +--------------+
//
// ScanResponse (SCAN_RSP)
// BLUETOOTH SPECIFICATION Version 4.2 [Vol 6, Part B], section 2.3.2.2
//
//   PDU     +-----------+      +--------------+
//           | AdvA      |  -   | ScanRspData  |
//           | (6 bytes) |      | (0-31 bytes) |
//           +-----------+      +--------------+
//
// ConnectRequest (CON_REQ)
// BLUETOOTH SPECIFICATION Version 4.2 [Vol 6, Part B], section 2.3.3.1
//
//   PDU     +-----------+      +--------------+     +--------------+
//           | InitA     |  -   | AdvA         |  -  | LLData       |
//           | (6 bytes) |      | 6 bytes      |     | 22 bytes     |
//           +-----------+      +--------------+     +--------------+
//

#[derive(PartialEq, Debug)]
pub enum AppBLEState {
    NotInitialized,
    Initialized,
    Scanning,
    Advertising,
    InitiatingConnection,
    Connection(ConnectionData),
}

#[derive(Copy, Clone)]
enum Expiration {
    Disabled,
    Abs(u32),
}

#[derive(Copy, Clone)]
struct AlarmData {
    t0: u32,
    expiration: Expiration,
}

impl AlarmData {
    fn new() -> AlarmData {
        AlarmData {
            t0: 0,
            expiration: Expiration::Disabled,
        }
    }
}

#[derive(PartialEq)]
enum BleLinkLayerState {
    RespondingToScanRequest,
    WaitingForConnection,
}

pub struct App {
    advertising_address: Option<DeviceAddress>,
    advertisement_buf: Option<kernel::AppSlice<kernel::Shared, u8>>,
    app_write: Option<kernel::AppSlice<kernel::Shared, u8>>,
    app_read: Option<kernel::AppSlice<kernel::Shared, u8>>,
    scan_callback: Option<kernel::Callback>,
    idx: usize,
    pub process_status: Option<AppBLEState>,
    advertisement_interval_ms: u32,
    alarm_data: AlarmData,
    tx_power: u8,
    state: Option<BleLinkLayerState>,
    pub channel: Option<RadioChannel>,
    /// The state of an app-specific pseudo random number.
    ///
    /// For example, it can be used for the pseudo-random `advDelay` parameter.
    /// It should be read using the `random_number` method, which updates it as
    /// well.
    random_nonce: u32,
}

impl Default for App {
    fn default() -> App {
        App {
            advertising_address: None,
            advertisement_buf: None,
            alarm_data: AlarmData::new(),
            app_write: None,
            app_read: None,
            scan_callback: None,
            idx: PACKET_PAYLOAD_START,
            process_status: Some(AppBLEState::NotInitialized),
            tx_power: 0,
            state: None,
            channel: None,
            advertisement_interval_ms: 200,
            // Just use any non-zero starting value by default
            random_nonce: 0xdeadbeef,
        }
    }
}

impl App {
    fn initialize_advertisement_buffer(&mut self) -> ReturnCode {
        self.advertisement_buf
            .as_mut()
            .map(|buf| {
                for i in buf.as_mut()[PACKET_START..PACKET_LENGTH].iter_mut() {
                    *i = 0x00;
                }
                ReturnCode::SUCCESS
            })
            .unwrap_or_else(|| ReturnCode::EINVAL)
    }

    // Bluetooth Core Specification:Vol. 6, Part B, section 1.3.2.1 Static Device Address
    //
    // A static address is a 48-bit randomly generated address and shall meet the following
    // requirements:
    // • The two most significant bits of the address shall be equal to 1
    // • At least one bit of the random part of the address shall be 0
    // • At least one bit of the random part of the address shall be 1
    //
    // Note that endianness is a potential problem here as this is suppose to be platform
    // independent therefore use 0xf0 as both byte 1 and byte 6 i.e., the two most significant bits
    // are equal to one regardless of endianness
    //
    // Byte 1            0xf0
    // Byte 2-5          random
    // Byte 6            0xf0
    // FIXME: For now use AppId as "randomness"
    fn generate_random_address(&mut self, appid: kernel::AppId) -> ReturnCode {
        /*let random_address: [u8; 6] = [
            0xf0,
            0x11,
            0x11,
            ((appid.idx() << 16) as u8 & 0xff),
            ((appid.idx() << 24) as u8 & 0xff),
            0xf0,
        ];*/
        let random_address: [u8; 6] = [0xf0, 0x0f, 0x0f, ((appid.idx() << 16) as u8 & 0xff), ((appid.idx() << 24) as u8 & 0xff), 0xf0];
        self.advertising_address = Some(DeviceAddress::new(&random_address));

        debug!("random address!, {:?}", self.advertising_address);

        self.advertisement_buf
            .as_mut()
            .map_or(ReturnCode::ESIZE, |data| {
                data.as_mut()[PACKET_HDR_LEN] = 6;
                for i in 0..6 {
                    data.as_mut()[PACKET_ADDR_START + i] = random_address[i];
                }
                ReturnCode::SUCCESS
            })
    }

    pub fn make_adv_pdu(&self, buffer: &mut [u8], header: &mut u8) -> u8 {
        self.advertisement_buf.as_ref().map(|data| {
            for i in 0..PACKET_LENGTH {
                buffer[i] = data.as_ref()[PACKET_ADDR_START + i];
            }
        });

        *header = (0x04 << 4) | (BLEAdvertisementType::ConnectUndirected as u8);

        self.idx as u8
    }

    fn reset_payload(&mut self) -> ReturnCode {
        match self.process_status {
            Some(AppBLEState::Advertising) | Some(AppBLEState::Scanning) => ReturnCode::EBUSY,
            _ => {
                let res = self.advertisement_buf
                    .as_mut()
                    .map(|data| {
                        for byte in data.as_mut()[PACKET_PAYLOAD_START..PACKET_LENGTH].iter_mut() {
                            *byte = 0x00;
                        }
                        ReturnCode::SUCCESS
                    })
                    .unwrap_or_else(|| ReturnCode::EINVAL);
                if res == ReturnCode::SUCCESS {
                    self.idx = PACKET_PAYLOAD_START;
                }
                res
            }
        }
    }

    // Hard-coded to ADV_NONCONN_IND
    fn configure_advertisement_pdu(&mut self) -> ReturnCode {
        self.advertisement_buf
            .as_mut()
            .map(|slice| {
                slice.as_mut()[PACKET_HDR_PDU] =
                    (0x04 << 4) | (BLEAdvertisementType::ConnectUndirected as u8);
                ReturnCode::SUCCESS
            })
            .unwrap_or_else(|| ReturnCode::ESIZE)
    }

    fn set_gap_data(&mut self, gap_type: BLEGapType) -> ReturnCode {
        self.app_write
            .take()
            .as_ref()
            .map(|slice| {
                let idx = self.idx;
                let end = idx + slice.len() + 2;

                if end <= PACKET_LENGTH {
                    let result = self.advertisement_buf
                        .as_mut()
                        .map(|data| {
                            // set header and length
                            data.as_mut()[idx] = (slice.len() + 1) as u8;
                            data.as_mut()[idx + 1] = gap_type as u8;

                            // update total packet size
                            data.as_mut()[PACKET_HDR_LEN] = (end - 2) as u8;

                            // set data
                            for (dst, src) in data.as_mut()[idx + 2..end]
                                .iter_mut()
                                .zip(slice.as_ref()[0..slice.len()].iter())
                                {
                                    *dst = *src;
                                }
                            ReturnCode::SUCCESS
                        })
                        .unwrap_or_else(|| ReturnCode::EINVAL);

                    // If the operation was successful => update idx
                    if result == ReturnCode::SUCCESS {
                        self.idx = end;
                    }
                    result
                } else {
                    ReturnCode::ESIZE
                }
            })
            .unwrap_or_else(|| ReturnCode::EINVAL)
    }

    fn prepare_advertisement(
        &mut self,
        ble: &BLESender,
        advertisement_type: BLEAdvertisementType,
    ) -> ReturnCode {
        self.state = None;

        self.advertisement_buf
            .as_ref()
            .map_or(ReturnCode::EINVAL, |slice| {
                ble.replace_buffer(&|data: &mut [u8]| {
                    for (out, inp) in data.as_mut()[PACKET_HDR_PDU..PACKET_LENGTH]
                        .iter_mut()
                        .zip(slice.as_ref()[PACKET_HDR_PDU..PACKET_LENGTH].iter())
                        {
                            *out = *inp;
                        }
                    data.as_mut()[PACKET_HDR_PDU] = (0x04 << 4) | (advertisement_type as u8);
                });
                ReturnCode::SUCCESS
            })
    }

    fn prepare_scan_response<'a, B, A>(&mut self, ble: &BLE<'a, B, A>) -> ReturnCode
        where
            B: ble_advertising_hil::BleAdvertisementDriver + ble_advertising_hil::BleConfig + 'a,
            A: kernel::hil::time::Alarm + 'a,
    {
        self.state = Some(BleLinkLayerState::RespondingToScanRequest);

        self.advertisement_buf
            .as_ref()
            .map(|slice| {
                ble.replace_buffer(&|data: &mut [u8]| {
                    for (out, inp) in data.as_mut()[PACKET_HDR_PDU..PACKET_LENGTH]
                        .iter_mut()
                        .zip(slice.as_ref()[PACKET_HDR_PDU..PACKET_LENGTH].iter())
                        {
                            *out = *inp;
                        }
                    data.as_mut()[PACKET_HDR_PDU] =
                        (0x04 << 4) | (BLEAdvertisementType::ScanResponse as u8);
                });

                ReturnCode::SUCCESS
            })
            .unwrap_or_else(|| ReturnCode::EINVAL)
    }

    fn set_next_sequence_number<'a, B, A>(&mut self, ble: &BLE<'a, B, A>) -> ReturnCode
        where
            B: ble_advertising_hil::BleAdvertisementDriver + ble_advertising_hil::BleConfig + 'a,
            A: kernel::hil::time::Alarm + 'a,
    {
        let (trans, next) = if let Some(AppBLEState::Connection(ref mut data)) = self.process_status {
            data.transmit_seq_nbr += 1;

            (data.transmit_seq_nbr, data.next_seq_nbr)
        } else {
            panic!("set_next_sequence_number needs state to be Connection");
        };


        self.prepare_empty_conn_pdu(ble, trans, next)
    }

    fn prepare_empty_conn_pdu<'a, B, A>(&mut self, ble: &BLE<'a, B, A>, transmit_sequence_number: u8, next_expected_sequence_number: u8) -> ReturnCode
        where
            B: ble_advertising_hil::BleAdvertisementDriver + ble_advertising_hil::BleConfig + 'a,
            A: kernel::hil::time::Alarm + 'a,
    {
        // debug!("Sending ConnectRequest to {:?} on channel {:?}", adv_addr, channel);

        self.advertisement_buf
            .as_ref()
            .map(|_| {
                ble.replace_buffer(&|data: &mut [u8]| {

                    // LLID == 0x01 Empty PDU
                    data.as_mut()[PACKET_HDR_PDU] = 0x01 |
                        (next_expected_sequence_number & 0b1) << 2 |
                        (transmit_sequence_number & 0b1) << 3;

                    data.as_mut()[PACKET_HDR_LEN] = 0;
                });

                ReturnCode::SUCCESS
            })
            .unwrap_or_else(|| ReturnCode::EINVAL)
    }

    // Returns a new pseudo-random number and updates the randomness state.
    //
    // Uses the [Xorshift](https://en.wikipedia.org/wiki/Xorshift) algorithm to
    // produce pseudo-random numbers. Uses the `random_nonce` field to keep
    // state.
    fn random_nonce(&mut self) -> u32 {
        let mut next_nonce = ::core::num::Wrapping(self.random_nonce);
        next_nonce ^= next_nonce << 13;
        next_nonce ^= next_nonce >> 17;
        next_nonce ^= next_nonce << 5;
        self.random_nonce = next_nonce.0;
        self.random_nonce
    }

    // Set the next alarm for this app using the period and provided start time.
    fn set_next_alarm<F: Frequency>(&mut self, now: u32) {
        self.alarm_data.t0 = now;
        let nonce = self.random_nonce() % 10;

        let period_ms = (self.advertisement_interval_ms + nonce) * F::frequency() / 1000;

        self.alarm_data.expiration = Expiration::Abs(now.wrapping_add(period_ms));
    }

    pub fn is_my_address(&self, address: &DeviceAddress) -> bool {
        self.advertising_address == Some(*address)
    }
}

pub struct BLE<'a, B, A>
    where
        B: ble_advertising_hil::BleAdvertisementDriver + ble_advertising_hil::BleConfig + 'a,
        A: kernel::hil::time::Alarm + 'a,
{
    radio: &'a B,
    busy: Cell<BusyState>,
    app: kernel::Grant<App>,
    kernel_tx: kernel::common::take_cell::TakeCell<'static, [u8]>,
    alarm: &'a A,
    sending_app: Cell<Option<kernel::AppId>>,
    receiving_app: Cell<Option<kernel::AppId>>,
    link_layer: LinkLayer,
}

impl<'a, B, A> BLE<'a, B, A>
    where
        B: ble_advertising_hil::BleAdvertisementDriver + ble_advertising_hil::BleConfig + 'a,
        A: kernel::hil::time::Alarm + 'a,
{
    pub fn new(
        radio: &'a B,
        container: kernel::Grant<App>,
        tx_buf: &'static mut [u8],
        alarm: &'a A,
    ) -> BLE<'a, B, A> {
        BLE {
            radio: radio,
            busy: Cell::new(BusyState::Free),
            app: container,
            kernel_tx: kernel::common::take_cell::TakeCell::new(tx_buf),
            alarm: alarm,
            sending_app: Cell::new(None),
            receiving_app: Cell::new(None),
            link_layer: LinkLayer::default(),
        }
    }

    // Determines which app timer will expire next and sets the underlying alarm
    // to it.
    //
    // This method iterates through all grants so it should be used somewhat
    // sparringly. Moreover, it should _not_ be called from within a grant,
    // since any open grant will not be iterated over and the wrong timer will
    // likely be chosen.
    fn reset_active_alarm(&self) {
        let now = self.alarm.now();
        let mut next_alarm = u32::max_value();
        let mut next_dist = u32::max_value();
        for app in self.app.iter() {
            app.enter(|app, _| match app.alarm_data.expiration {
                Expiration::Abs(exp) => {
                    let t_dist = exp.wrapping_sub(now);
                    if next_dist > t_dist {
                        next_alarm = exp;
                        next_dist = t_dist;
                    }
                }
                Expiration::Disabled => {}
            });
        }
        if next_alarm != u32::max_value() {
            self.alarm.set_alarm(next_alarm);
        }
    }
}

impl<'a, B, A> BLESender for BLE<'a, B, A>
    where
        B: ble_advertising_hil::BleAdvertisementDriver + ble_advertising_hil::BleConfig + 'a,
        A: kernel::hil::time::Alarm + 'a,
{
    fn transmit_buffer(&self, appid: kernel::AppId) {
        self.sending_app.set(Some(appid));
        self.kernel_tx.take().map(|buf| {
            let res = self.radio.transmit_advertisement(buf, PACKET_LENGTH);
            self.kernel_tx.replace(res);
        });
    }

    fn transmit_buffer_edit(
        &self,
        len: usize,
        appid: kernel::AppId,
        edit_buffer: &Fn(&mut [u8]) -> (),
    ) {
        self.kernel_tx.map(|buffer| {
            edit_buffer(buffer);
        });

        self.transmit_buffer(appid);
    }

    fn replace_buffer(&self, edit_buffer: &Fn(&mut [u8]) -> ()) {
        self.kernel_tx.take().map(|buffer| {
            edit_buffer(buffer);
            let res = self.radio.set_advertisement_data(buffer, PACKET_LENGTH);
            self.kernel_tx.replace(res);
        });
    }

    fn receive_buffer(&self, appid: kernel::AppId) {
        self.receiving_app.set(Some(appid));
        self.radio.receive_advertisement();
    }
    fn set_tx_power(&self, power: u8) -> ReturnCode {
        self.radio.set_tx_power(power)
    }

    fn set_busy(&self, state: BusyState) {
        self.busy.set(state);
    }
    fn alarm_now(&self) -> u32 {
        self.alarm.now()
    }
    fn set_access_address(&self, address: u32) {
        self.radio.set_access_address(address)
    }
}

// Timer alarm
impl<'a, B, A> kernel::hil::time::Client for BLE<'a, B, A>
    where
        B: ble_advertising_hil::BleAdvertisementDriver + ble_advertising_hil::BleConfig + 'a,
        A: kernel::hil::time::Alarm + 'a,
{
    // When an alarm is fired, we find which apps have expired timers. Expired
    // timers indicate a desire to perform some operation (e.g. start an
    // advertising or scanning event). We know which operation based on the
    // current app's state.
    //
    // In case of collision---if there is already an event happening---we'll
    // just delay the operation for next time and hope for the best. Since some
    // randomness is added for each period in an app's timer, collisions should
    // be rare in practice.
    //
    // TODO: perhaps break ties more fairly by prioritizing apps that have least
    // recently performed an operation.
    fn fired(&self) {
        let now = self.alarm.now();
        //debug!("Timer fired!");

        self.app.each(|app| {
            if let Expiration::Abs(exp) = app.alarm_data.expiration {
                let expired =
                    now.wrapping_sub(app.alarm_data.t0) >= exp.wrapping_sub(app.alarm_data.t0);
                if expired {
                    let appid = app.appid();

                    if let BusyState::Busy(busy_app_id) = self.busy.get() {
                        if busy_app_id != appid {
                            // The radio is currently busy, so we won't be able to start the
                            // operation at the appropriate time. Instead, reschedule the
                            // operation for later. This is _kind_ of simulating actual
                            // on-air interference
                            debug!("BLE: operationg delayed for app {:?}", appid);
                            app.set_next_alarm::<A::Frequency>(self.alarm.now());
                            return;
                        }
                    }

                    self.receiving_app.set(Some(appid));
                    self.sending_app.set(Some(appid));
                    self.radio.set_channel(RadioChannel::AdvertisingChannel37, constants::ADV_ACCESS_ADDRESS_BLE, constants::RADIO_CRCINIT_BLE);

                    //TODO - for now, let the advertiser always set MoveToRX, change later
                    self.radio.set_transition_state(PhyTransition::MoveToRX);
                    app.prepare_advertisement(self, BLEAdvertisementType::ConnectUndirected);
                    self.transmit_buffer(appid);
                }
            }
        });
        self.reset_active_alarm();
    }
}



// Callback from the radio once a RX event occur
impl<'a, B, A> ble_advertising_hil::RxClient for BLE<'a, B, A>
    where
        B: ble_advertising_hil::BleAdvertisementDriver + ble_advertising_hil::BleConfig + 'a,
        A: kernel::hil::time::Alarm + 'a,
{
    fn receive_end(&self, buf: &'static mut [u8], len: u8, result: ReturnCode) -> PhyTransition {
        let mut transition = PhyTransition::None;

        if let Some(appid) = self.sending_app.get() {
            let _ = self.app.enter(appid, |app, _| {
                let pdu_type = BLEAdvertisementType::from_u8(buf[0] & 0x0f);


                // Validate PDU type
                // TODO Move into separate module
                let len: u8 = buf[1];

                let mut valid_pkt = false;

                if result == ReturnCode::SUCCESS {
                    match app.process_status {
                        Some(AppBLEState::Advertising) => {
                            valid_pkt = pdu_type.as_ref().map_or(false, |pdu| pdu.validate_pdu(len));
                        }
                        Some(AppBLEState::Connection(_)) => {
                            valid_pkt = true;
                        }
                        _ => {}
                    }
                }
                // End validate PDU type


                // TODO call advertising/scanner/connection/initiating driver

                transition = if valid_pkt {

<<<<<<< HEAD
                            let response_action = Some(ResponseAction::ScanResponse);//self.link_layer.handle_rx_end(app, pdu);
=======
>>>>>>> 54342f85

                    let res = if let Some(AppBLEState::Advertising) = app.process_status {
                        let pdu_type = pdu_type.expect("PDU type should be valid");
                        let pdu = BLEPduType::from_buffer(pdu_type, buf).expect("PDU should be valid");

<<<<<<< HEAD
                                    PhyTransition::MoveToTX
                                }
                                Some(ResponseAction::Connection(conndata)) => {
                                    app.state = Some(BleLinkLayerState::WaitingForConnection);
                                    PhyTransition::MoveToRX
                                }
                                _ => PhyTransition::None,
                            }
                        }
                        Some(AppBLEState::Connection(ref mut conndata)) => {


                            if let Some((sn, nesn)) = ConnectionPdu::get_data_pdu_header(&buf){

                                //Does the packet carry the sequence number that I expected?
                                //If true, increment next_seq_nbr
                                let received_new_data_pdu: bool = (sn == conndata.next_seq_nbr);
                                if received_new_data_pdu {
                                    conndata.next_seq_nbr = (conndata.next_seq_nbr + 1) % 2; //flip the bit
                                } //else it is resent data an next_seq_nbr shall not be changed

                                //Does my peer expect the same sequence number as I am going to send?
                                //If NOT equal, my peer did receive my previous packet. I should increment tansmit_seq_nbr
                                let resend_last_data_pdu: bool = (nesn == conndata.transmit_seq_nbr);
                                if !resend_last_data_pdu {
                                    conndata.transmit_seq_nbr = (conndata.transmit_seq_nbr + 1) % 2; //flip the bit
                                }


                                app.prepare_empty_conn_pdu(&self, conndata.transmit_seq_nbr, conndata.next_seq_nbr);


                            }

                            PhyTransition::MoveToTX
=======
                        let response_action = self.link_layer.handle_rx_end(app, pdu);

                        match response_action {
                            Some(ResponseAction::ScanResponse) => {
                                app.prepare_scan_response(&self);

                                PhyTransition::MoveToTX
                            },
                            Some(ResponseAction::Connection(conndata)) => {
                                app.state = Some(BleLinkLayerState::WaitingForConnection);
                                PhyTransition::MoveToRX
                            },
                            _ => PhyTransition::None,
>>>>>>> 54342f85
                        }
                    } else if let Some(AppBLEState::Connection(_)) = app.process_status {
                        app.set_next_sequence_number(&self);
                        PhyTransition::MoveToTX
                    } else {
                        PhyTransition::None
                    };


                    if let Some(AppBLEState::Connection(ref mut conn_data)) = app.process_status {
                        let channel = conn_data.next_channel();

                        self.radio.set_channel(channel, conn_data.aa, conn_data.crcinit);
                    }

                    res
                } else {
                    PhyTransition::None
                }
            });
        }

        transition
    }


    fn receive_start(&self, buf: &'static mut [u8], len: u8) -> ReadAction {

        // TODO parse differently when not advertising - move to link layer?
        let pdu_type = BLEAdvertisementType::from_u8(buf[0] & 0x0f);


        let mut read_action = ReadAction::SkipFrame;

        if let Some(appid) = self.receiving_app.get() {
            let _ = self.app.enter(appid, |app, _| {
                read_action = self.link_layer.handle_rx_start(app, pdu_type)
            });
        }

        read_action
    }
}

// Callback from the radio once a TX event occur
impl<'a, B, A> ble_advertising_hil::TxClient for BLE<'a, B, A>
    where
        B: ble_advertising_hil::BleAdvertisementDriver + ble_advertising_hil::BleConfig + 'a,
        A: kernel::hil::time::Alarm + 'a,
{
    // The ReturnCode indicates valid CRC or not, not used yet but could be used for
    // re-tranmissions for invalid CRCs
    fn transmit_event(&self, _crc_ok: ReturnCode) {
        if let Some(appid) = self.sending_app.get() {
            let _ = self.app.enter(appid, |app, _| {
                debug!("\n==transmit_event! {:?}", app.process_status);
                /*app.collect_string_log("transmit", self.alarm_now());

                app.handle_tx_event(&self, appid);*/
            });
            self.reset_active_alarm();
        }
    }
}

impl<'a, B, A> ble_advertising_hil::AdvertisementClient for BLE<'a, B, A>
    where
        B: ble_advertising_hil::BleAdvertisementDriver + ble_advertising_hil::BleConfig + 'a,
        A: kernel::hil::time::Alarm + 'a,
{
    fn advertisement_done(&self) -> TxImmediate {
        let mut result = TxImmediate::GoToSleep;

        if let Some(appid) = self.sending_app.get() {
            let _ = self.app.enter(appid, |app, _| {
                if app.state == Some(BleLinkLayerState::RespondingToScanRequest) {
                    app.prepare_advertisement(self, BLEAdvertisementType::ConnectUndirected);
                }

                let (tx_immediate, channeltriple): TxNextChannelType = self.link_layer.handle_event_done(app);

                app.channel = if let Some((channel, adv_addr, crcinit)) = channeltriple {
                    self.radio.set_channel(channel, adv_addr, crcinit);

                    Some(channel)
                } else {
                    None
                };

                if tx_immediate == TxImmediate::GoToSleep {
                    // TODO: Shut down radio when sleeping
                    app.set_next_alarm::<A::Frequency>(self.alarm.now());
                }

                result = tx_immediate;
            });
            self.reset_active_alarm();
        }

        result
    }

    fn timer_expired(&self) {
        if let Some(appid) = self.sending_app.get() {
            let _ = self.app.enter(appid, |app, _| {
                app.prepare_advertisement(self, BLEAdvertisementType::ConnectUndirected);
                self.transmit_buffer(appid);
            });

            self.reset_active_alarm();
        }
    }
}

// System Call implementation
impl<'a, B, A> kernel::Driver for BLE<'a, B, A>
    where
        B: ble_advertising_hil::BleAdvertisementDriver + ble_advertising_hil::BleConfig + 'a,
        A: kernel::hil::time::Alarm + 'a,
{
    fn command(
        &self,
        command_num: usize,
        data: usize,
        _: usize,
        appid: kernel::AppId,
    ) -> ReturnCode {
        match command_num {
            // Start periodic advertisements
            0 => self.app
                .enter(appid, |app, _| {
                    if let Some(AppBLEState::Initialized) = app.process_status {
                        app.process_status =
                            Some(AppBLEState::Advertising);
                        app.channel = Some(RadioChannel::AdvertisingChannel37);
                        app.random_nonce = self.alarm.now();
                        app.set_next_alarm::<A::Frequency>(self.alarm.now());
                        self.reset_active_alarm();
                        ReturnCode::SUCCESS
                    } else {
                        ReturnCode::EBUSY
                    }
                })
                .unwrap_or_else(|err| err.into()),

            // Stop periodic advertisements or passive scanning
            1 => self.app
                .enter(appid, |app, _| match app.process_status {
                    Some(AppBLEState::Advertising)
                    | Some(AppBLEState::Scanning) => {
                        app.process_status = Some(AppBLEState::Initialized);
                        ReturnCode::SUCCESS
                    }
                    _ => ReturnCode::EBUSY,
                })
                .unwrap_or_else(|err| err.into()),

            // Configure transmitted power
            // BLUETOOTH SPECIFICATION Version 4.2 [Vol 6, Part A], section 3
            //
            // Minimum Output Power:    0.01 mW (-20 dBm)
            // Maximum Output Power:    10 mW (+10 dBm)
            //
            // data - Transmitting power in dBm
            2 => {
                self.app
                    .enter(appid, |app, _| {
                        if app.process_status != Some(AppBLEState::Scanning)
                            && app.process_status
                            != Some(AppBLEState::Advertising)
                            {
                                match data as u8 {
                                    e @ 0...10 | e @ 0xec...0xff => {
                                        app.tx_power = e;
                                        // ask chip if the power level is supported
                                        self.radio.set_tx_power(e)
                                    }
                                    _ => ReturnCode::EINVAL,
                                }
                            } else {
                            ReturnCode::EBUSY
                        }
                    })
                    .unwrap_or_else(|err| err.into())
            }

            // Configure advertisement interval
            // BLUETOOTH SPECIFICATION Version 4.2 [Vol 6, Part B], section 4.4.2.2
            //
            // The advertising interval shall an integer multiple of 0.625ms in the range of
            // 20ms to 10240 ms!
            //
            // data - advertisement interval in ms
            // FIXME: add check that data is a multiple of 0.625
            3 => self.app
                .enter(appid, |app, _| match self.busy.get() {
                    BusyState::Busy(appid) if app.appid() == appid => {
                        ReturnCode::EBUSY
                    }
                    _ => {
                        //app.advertisement_interval_ms = cmp::max(20, cmp::min(10240, data as u32));
                        app.advertisement_interval_ms = cmp::max(20, cmp::min(10240, 280 as u32));
                        ReturnCode::SUCCESS
                    }
                })
                .unwrap_or_else(|err| err.into()),

            // Reset payload when the kernel is not actively advertising
            // reset_payload checks whether the current app is correct state or not
            // i.e. if it's ok to reset the payload or not
            4 => self.app
                .enter(appid, |app, _| app.reset_payload())
                .unwrap_or_else(|err| err.into()),

            // Passive scanning mode
            5 => self.app
                .enter(appid, |app, _| {
                    if let Some(AppBLEState::Initialized) = app.process_status {
                        app.process_status = Some(AppBLEState::Scanning);
                        app.channel = Some(RadioChannel::AdvertisingChannel37);
                        app.set_next_alarm::<A::Frequency>(self.alarm.now());
                        self.reset_active_alarm();
                        ReturnCode::SUCCESS
                    } else {
                        ReturnCode::EBUSY
                    }
                })
                .unwrap_or_else(|err| err.into()),

            // Initilize BLE Driver
            // Allow call to allocate the advertisement buffer must be
            // invoked before this
            // Request advertisement address
            6 => self.app
                .enter(appid, |app, _| {
                    if let Some(AppBLEState::Initialized) = app.process_status {
                        let status = app.generate_random_address(appid);
                        if status == ReturnCode::SUCCESS {
                            debug!("Initialize!");
                            app.configure_advertisement_pdu()
                            //app.configure_scan_response_pdu()
                        } else {
                            status
                        }
                    } else {
                        ReturnCode::EINVAL
                    }
                })
                .unwrap_or_else(|err| err.into()),

            _ => ReturnCode::ENOSUPPORT,
        }
    }

    fn allow(
        &self,
        appid: kernel::AppId,
        allow_num: usize,
        slice: kernel::AppSlice<kernel::Shared, u8>,
    ) -> ReturnCode {
        match AllowType::from_usize(allow_num) {
            Some(AllowType::BLEGap(gap_type)) => self.app
                .enter(appid, |app, _| {
                    if app.process_status != Some(AppBLEState::NotInitialized) {
                        app.app_write = Some(slice);
                        app.set_gap_data(gap_type)
                    } else {
                        ReturnCode::EINVAL
                    }
                })
                .unwrap_or_else(|err| err.into()),

            Some(AllowType::PassiveScanning) => self.app
                .enter(appid, |app, _| match app.process_status {
                    Some(AppBLEState::NotInitialized) | Some(AppBLEState::Initialized) => {
                        app.app_read = Some(slice);
                        app.process_status = Some(AppBLEState::Initialized);
                        ReturnCode::SUCCESS
                    }
                    _ => ReturnCode::EINVAL,
                })
                .unwrap_or_else(|err| err.into()),

            Some(AllowType::InitAdvertisementBuffer) => self.app
                .enter(appid, |app, _| {
                    if let Some(AppBLEState::NotInitialized) = app.process_status {
                        app.advertisement_buf = Some(slice);

                        app.process_status = Some(AppBLEState::Initialized);
                        app.initialize_advertisement_buffer();
                        //app.initialize_scan_response_buffer();
                        ReturnCode::SUCCESS
                    } else {
                        ReturnCode::EINVAL
                    }
                })
                .unwrap_or_else(|err| err.into()),
            _ => ReturnCode::ENOSUPPORT,
        }
    }

    fn subscribe(&self, subscribe_num: usize, callback: kernel::Callback) -> ReturnCode {
        match subscribe_num {
            // Callback for scanning
            0 => self.app
                .enter(callback.app_id(), |app, _| match app.process_status {
                    Some(AppBLEState::NotInitialized) | Some(AppBLEState::Initialized) => {
                        app.scan_callback = Some(callback);
                        ReturnCode::SUCCESS
                    }
                    _ => ReturnCode::EINVAL,
                })
                .unwrap_or_else(|err| err.into()),
            _ => ReturnCode::ENOSUPPORT,
        }
    }
}<|MERGE_RESOLUTION|>--- conflicted
+++ resolved
@@ -629,13 +629,31 @@
             .unwrap_or_else(|| ReturnCode::EINVAL)
     }
 
-    fn set_next_sequence_number<'a, B, A>(&mut self, ble: &BLE<'a, B, A>) -> ReturnCode
+    fn prepare_empty_conn_pdu<'a, B, A>(&mut self, ble: &BLE<'a, B, A>, buf: &[u8]) -> ReturnCode
         where
             B: ble_advertising_hil::BleAdvertisementDriver + ble_advertising_hil::BleConfig + 'a,
             A: kernel::hil::time::Alarm + 'a,
     {
-        let (trans, next) = if let Some(AppBLEState::Connection(ref mut data)) = self.process_status {
-            data.transmit_seq_nbr += 1;
+
+
+            let (trans, next) = if let Some(AppBLEState::Connection(ref mut data)) = self.process_status {
+
+                if let Some((sn, nesn)) = ConnectionPdu::get_data_pdu_header(&buf) {
+
+                    //Does the packet carry the sequence number that I expected?
+                    //If true, increment next_seq_nbr
+                    let received_new_data_pdu: bool = (sn == data.next_seq_nbr);
+                    if received_new_data_pdu {
+                        data.next_seq_nbr = (data.next_seq_nbr + 1) % 2; //flip the bit
+                    } //else it is resent data an next_seq_nbr shall not be changed
+
+                    //Does my peer expect the same sequence number as I am going to send?
+                    //If NOT equal, my peer did receive my previous packet. I should increment tansmit_seq_nbr
+                    let resend_last_data_pdu: bool = (nesn == data.transmit_seq_nbr);
+                    if !resend_last_data_pdu {
+                        data.transmit_seq_nbr = (data.transmit_seq_nbr + 1) % 2; //flip the bit
+                    }
+                }
 
             (data.transmit_seq_nbr, data.next_seq_nbr)
         } else {
@@ -643,10 +661,10 @@
         };
 
 
-        self.prepare_empty_conn_pdu(ble, trans, next)
-    }
-
-    fn prepare_empty_conn_pdu<'a, B, A>(&mut self, ble: &BLE<'a, B, A>, transmit_sequence_number: u8, next_expected_sequence_number: u8) -> ReturnCode
+        self.set_empty_conn_pdu(ble, trans, next)
+    }
+
+    fn set_empty_conn_pdu<'a, B, A>(&mut self, ble: &BLE<'a, B, A>, transmit_sequence_number: u8, next_expected_sequence_number: u8) -> ReturnCode
         where
             B: ble_advertising_hil::BleAdvertisementDriver + ble_advertising_hil::BleConfig + 'a,
             A: kernel::hil::time::Alarm + 'a,
@@ -916,69 +934,27 @@
 
                 transition = if valid_pkt {
 
-<<<<<<< HEAD
-                            let response_action = Some(ResponseAction::ScanResponse);//self.link_layer.handle_rx_end(app, pdu);
-=======
->>>>>>> 54342f85
 
                     let res = if let Some(AppBLEState::Advertising) = app.process_status {
                         let pdu_type = pdu_type.expect("PDU type should be valid");
                         let pdu = BLEPduType::from_buffer(pdu_type, buf).expect("PDU should be valid");
 
-<<<<<<< HEAD
-                                    PhyTransition::MoveToTX
-                                }
-                                Some(ResponseAction::Connection(conndata)) => {
-                                    app.state = Some(BleLinkLayerState::WaitingForConnection);
-                                    PhyTransition::MoveToRX
-                                }
-                                _ => PhyTransition::None,
-                            }
-                        }
-                        Some(AppBLEState::Connection(ref mut conndata)) => {
-
-
-                            if let Some((sn, nesn)) = ConnectionPdu::get_data_pdu_header(&buf){
-
-                                //Does the packet carry the sequence number that I expected?
-                                //If true, increment next_seq_nbr
-                                let received_new_data_pdu: bool = (sn == conndata.next_seq_nbr);
-                                if received_new_data_pdu {
-                                    conndata.next_seq_nbr = (conndata.next_seq_nbr + 1) % 2; //flip the bit
-                                } //else it is resent data an next_seq_nbr shall not be changed
-
-                                //Does my peer expect the same sequence number as I am going to send?
-                                //If NOT equal, my peer did receive my previous packet. I should increment tansmit_seq_nbr
-                                let resend_last_data_pdu: bool = (nesn == conndata.transmit_seq_nbr);
-                                if !resend_last_data_pdu {
-                                    conndata.transmit_seq_nbr = (conndata.transmit_seq_nbr + 1) % 2; //flip the bit
-                                }
-
-
-                                app.prepare_empty_conn_pdu(&self, conndata.transmit_seq_nbr, conndata.next_seq_nbr);
-
-
-                            }
-
-                            PhyTransition::MoveToTX
-=======
-                        let response_action = self.link_layer.handle_rx_end(app, pdu);
+                        let response_action = Some(ResponseAction::ScanResponse);//self.link_layer.handle_rx_end(app, pdu);
 
                         match response_action {
                             Some(ResponseAction::ScanResponse) => {
                                 app.prepare_scan_response(&self);
 
                                 PhyTransition::MoveToTX
-                            },
+                            }
                             Some(ResponseAction::Connection(conndata)) => {
                                 app.state = Some(BleLinkLayerState::WaitingForConnection);
                                 PhyTransition::MoveToRX
-                            },
+                            }
                             _ => PhyTransition::None,
->>>>>>> 54342f85
                         }
                     } else if let Some(AppBLEState::Connection(_)) = app.process_status {
-                        app.set_next_sequence_number(&self);
+                        app.prepare_empty_conn_pdu(&self, buf);
                         PhyTransition::MoveToTX
                     } else {
                         PhyTransition::None
