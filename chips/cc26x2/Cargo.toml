[package]
name = "cc26x2"
version = "0.1.0"
authors = ["Tock Project Developers <tock-dev@googlegroups.com>"]

[dependencies]
cortexm = { path = "../../arch/cortex-m" }
cortexm4 = { path = "../../arch/cortex-m4" }
kernel = { path = "../../kernel" }
<<<<<<< HEAD
bitfield = "0.13.0"
fixedvec = "0.2.3"
=======
enum_primitive = { path = "../../libraries/enum_primitive" }
>>>>>>> 6110685b
<|MERGE_RESOLUTION|>--- conflicted
+++ resolved
@@ -7,9 +7,4 @@
 cortexm = { path = "../../arch/cortex-m" }
 cortexm4 = { path = "../../arch/cortex-m4" }
 kernel = { path = "../../kernel" }
-<<<<<<< HEAD
-bitfield = "0.13.0"
-fixedvec = "0.2.3"
-=======
-enum_primitive = { path = "../../libraries/enum_primitive" }
->>>>>>> 6110685b
+enum_primitive = { path = "../../libraries/enum_primitive" }