// Licensed under the Apache License, Version 2.0 or the MIT License.
// SPDX-License-Identifier: Apache-2.0 OR MIT
// Copyright Tock Contributors 2025.

use core::cell::Cell;

<<<<<<< HEAD
use kernel::hil::ethernet::{EthernetAdapter, EthernetAdapterClient};
=======
use kernel::hil::ethernet::{EthernetAdapterDatapath, EthernetAdapterDatapathClient};
>>>>>>> 6a728b7d
use kernel::utilities::cells::OptionalCell;
use kernel::utilities::registers::{register_bitfields, LocalRegisterCopy};
use kernel::ErrorCode;

use super::super::devices::{VirtIODeviceDriver, VirtIODeviceType};
use super::super::queues::split_queue::{SplitVirtqueue, SplitVirtqueueClient, VirtqueueBuffer};

register_bitfields![u64,
    VirtIONetFeatures [
        VirtIONetFCsum OFFSET(0) NUMBITS(1),
        VirtIONetFGuestCsum OFFSET(1) NUMBITS(1),
        VirtIONetFCtrlGuestOffloads OFFSET(2) NUMBITS(1),
        VirtIONetFMtu OFFSET(3) NUMBITS(1),
        VirtIONetFMac OFFSET(5) NUMBITS(1),
        VirtIONetFGuestTso4 OFFSET(7) NUMBITS(1),
        VirtIONetFGuestTso6 OFFSET(8) NUMBITS(1),
        VirtIONetFGuestEcn OFFSET(9) NUMBITS(1),
        VirtIONetFGuestUfo OFFSET(10) NUMBITS(1),
        VirtIONetFHostTso4 OFFSET(11) NUMBITS(1),
        VirtIONetFHostTso6 OFFSET(12) NUMBITS(1),
        VirtIONetFHostEcn OFFSET(13) NUMBITS(1),
        VirtIONetFHostUfo OFFSET(14) NUMBITS(1),
        VirtIONetFMrgRxbuf OFFSET(15) NUMBITS(1),
        VirtIONetFStatus OFFSET(16) NUMBITS(1),
        VirtIONetFCtrlVq OFFSET(17) NUMBITS(1),
        VirtIONetFCtrlRx OFFSET(18) NUMBITS(1),
        VirtIONetFCtrlVlan OFFSET(19) NUMBITS(1),
        VirtIONetFGuestAnnounce OFFSET(21) NUMBITS(1),
        VirtIONetFMq OFFSET(22) NUMBITS(1),
        VirtIONetFCtrlMacAddr OFFSET(23) NUMBITS(1),
        // these feature bits would not be passed through the driver, as
        // they are in a region reserved for future extensions?
        VirtIONetFRscExt OFFSET(61) NUMBITS(1),
        VirtIONetFStandby OFFSET(62) NUMBITS(1),
    ]
];

pub struct VirtIONet<'a> {
    rxqueue: &'a SplitVirtqueue<'static, 'static, 2>,
    txqueue: &'a SplitVirtqueue<'static, 'static, 2>,
    tx_header: OptionalCell<&'static mut [u8; 12]>,
<<<<<<< HEAD
    tx_packet_info: Cell<(u16, usize)>,
    rx_header: OptionalCell<&'static mut [u8]>,
    rx_buffer: OptionalCell<&'static mut [u8]>,
    client: OptionalCell<&'a dyn EthernetAdapterClient>,
=======
    tx_frame_info: Cell<(u16, usize)>,
    rx_header: OptionalCell<&'static mut [u8]>,
    rx_buffer: OptionalCell<&'static mut [u8]>,
    client: OptionalCell<&'a dyn EthernetAdapterDatapathClient>,
    rx_enabled: Cell<bool>,
>>>>>>> 6a728b7d
}

impl<'a> VirtIONet<'a> {
    pub fn new(
        txqueue: &'a SplitVirtqueue<'static, 'static, 2>,
        tx_header: &'static mut [u8; 12],
        rxqueue: &'a SplitVirtqueue<'static, 'static, 2>,
        rx_header: &'static mut [u8],
        rx_buffer: &'static mut [u8],
    ) -> VirtIONet<'a> {
        txqueue.enable_used_callbacks();
        rxqueue.enable_used_callbacks();

        VirtIONet {
            rxqueue,
            txqueue,
            tx_header: OptionalCell::new(tx_header),
<<<<<<< HEAD
            tx_packet_info: Cell::new((0, 0)),
            rx_header: OptionalCell::new(rx_header),
            rx_buffer: OptionalCell::new(rx_buffer),
            client: OptionalCell::empty(),
        }
    }

    // This is not executed as part of the `device_initialized` hook to avoid
    // missing any packets if a client has not been registered, and because this
    // device can be used in a transmit-only fashion before invoking this
    // function.
    pub fn enable_rx(&self) {
        // To start operation, put the receive buffers into the device initially
        let rx_buffer = self.rx_buffer.take().unwrap();
        let rx_buffer_len = rx_buffer.len();

        let mut buffer_chain = [
            Some(VirtqueueBuffer {
                buf: self.rx_header.take().unwrap(),
                len: 12,
                device_writeable: true,
            }),
            Some(VirtqueueBuffer {
                buf: rx_buffer,
                len: rx_buffer_len,
                device_writeable: true,
            }),
        ];

        self.rxqueue
            .provide_buffer_chain(&mut buffer_chain)
            .unwrap();
=======
            tx_frame_info: Cell::new((0, 0)),
            rx_header: OptionalCell::new(rx_header),
            rx_buffer: OptionalCell::new(rx_buffer),
            client: OptionalCell::empty(),
            rx_enabled: Cell::new(false),
        }
    }

    fn reinsert_virtqueue_receive_buffer(&self) {
        // Don't reinsert receive buffer when reception is disabled. The buffers
        // will be reinserted on the next call to `enable_receive`:
        if !self.rx_enabled.get() {
            return;
        }

        // Place the receive buffers into the device's VirtQueue
        if let Some(rx_buffer) = self.rx_buffer.take() {
            let rx_buffer_len = rx_buffer.len();

            let mut buffer_chain = [
                Some(VirtqueueBuffer {
                    buf: self.rx_header.take().unwrap(),
                    len: 12,
                    device_writeable: true,
                }),
                Some(VirtqueueBuffer {
                    buf: rx_buffer,
                    len: rx_buffer_len,
                    device_writeable: true,
                }),
            ];

            self.rxqueue
                .provide_buffer_chain(&mut buffer_chain)
                .unwrap();
        }
>>>>>>> 6a728b7d
    }
}

impl SplitVirtqueueClient<'static> for VirtIONet<'_> {
    fn buffer_chain_ready(
        &self,
        queue_number: u32,
        buffer_chain: &mut [Option<VirtqueueBuffer<'static>>],
        bytes_used: usize,
    ) {
        if queue_number == self.rxqueue.queue_number().unwrap() {
            // Received an Ethernet frame

            let rx_header = buffer_chain[0].take().expect("No header buffer").buf;
            // TODO: do something with the header
            self.rx_header.replace(rx_header);

            let rx_buffer = buffer_chain[1].take().expect("No rx content buffer").buf;
<<<<<<< HEAD
            self.client
                .map(|client| client.rx_packet(&rx_buffer[..(bytes_used - 12)], None));
            self.rx_buffer.replace(rx_buffer);

            // Re-run enable RX to provide the RX buffer chain back to the
            // device:
            self.enable_rx();
=======

            if self.rx_enabled.get() {
                self.client
                    .map(|client| client.received_frame(&rx_buffer[..(bytes_used - 12)], None));
            }

            self.rx_buffer.replace(rx_buffer);

            // Re-run enable RX to provide the RX buffer chain back to the
            // device (if reception is still enabled):
            self.reinsert_virtqueue_receive_buffer();
>>>>>>> 6a728b7d
        } else if queue_number == self.txqueue.queue_number().unwrap() {
            // Sent an Ethernet frame

            let header_buf = buffer_chain[0].take().expect("No header buffer").buf;
            self.tx_header.replace(header_buf.try_into().unwrap());

<<<<<<< HEAD
            let packet_buf = buffer_chain[1].take().expect("No packet buffer").buf;

            let (packet_len, packet_id) = self.tx_packet_info.get();

            self.client
                .map(move |client| client.tx_done(Ok(()), packet_buf, packet_len, packet_id, None));
=======
            let frame_buf = buffer_chain[1].take().expect("No frame buffer").buf;

            let (frame_len, transmission_identifier) = self.tx_frame_info.get();

            self.client.map(move |client| {
                client.transmit_frame_done(
                    Ok(()),
                    frame_buf,
                    frame_len,
                    transmission_identifier,
                    None,
                )
            });
>>>>>>> 6a728b7d
        } else {
            panic!("Callback from unknown queue");
        }
    }
}

impl VirtIODeviceDriver for VirtIONet<'_> {
    fn negotiate_features(&self, offered_features: u64) -> Option<u64> {
        let offered_features =
            LocalRegisterCopy::<u64, VirtIONetFeatures::Register>::new(offered_features);
        let mut negotiated_features = LocalRegisterCopy::<u64, VirtIONetFeatures::Register>::new(0);

        if offered_features.is_set(VirtIONetFeatures::VirtIONetFMac) {
            // VIRTIO_NET_F_MAC offered, which means that the device has a MAC
            // address. Accept this feature, which is required for this driver
            // for now.
            negotiated_features.modify(VirtIONetFeatures::VirtIONetFMac::SET);
        } else {
            return None;
        }

        // TODO: QEMU doesn't offer this, but don't we need it? Does QEMU
        // implicitly provide the feature but not offer it? Find out!
        // if offered_features & (1 << 15) != 0 {
        //     // VIRTIO_NET_F_MRG_RXBUF
        //     //
        //     // accept
        //     negotiated_features |= 1 << 15;
        // } else {
        //     panic!("Missing NET_F_MRG_RXBUF");
        // }

        // Ignore everything else
        Some(negotiated_features.get())
    }

    fn device_type(&self) -> VirtIODeviceType {
        VirtIODeviceType::NetworkCard
    }
}

<<<<<<< HEAD
impl<'a> EthernetAdapter<'a> for VirtIONet<'a> {
    fn set_client(&self, client: &'a dyn EthernetAdapterClient) {
        self.client.set(client);
    }

    fn transmit(
        &self,
        packet: &'static mut [u8],
        len: u16,
        packet_identifier: usize,
=======
impl<'a> EthernetAdapterDatapath<'a> for VirtIONet<'a> {
    fn set_client(&self, client: &'a dyn EthernetAdapterDatapathClient) {
        self.client.set(client);
    }

    fn enable_receive(&self) {
        // Enable receive callbacks:
        self.rx_enabled.set(true);

        // Attempt to reinsert any driver-owned receive buffers into the receive
        // queues. This will be a nop if reception was already enabled before
        // this call:
        self.reinsert_virtqueue_receive_buffer();
    }

    fn disable_receive(&self) {
        // Disable receive callbacks:
        self.rx_enabled.set(false);

        // We don't "steal" any receive buffers out of the virtqueue, but the
        // above flag will avoid reinserting buffers into the VirtQueue until
        // reception is enabled again:
    }

    fn transmit_frame(
        &self,
        frame_buffer: &'static mut [u8],
        len: u16,
        transmission_identifier: usize,
>>>>>>> 6a728b7d
    ) -> Result<(), (ErrorCode, &'static mut [u8])> {
        // Try to get a hold of the header buffer
        //
        // Otherwise, the device is currently busy transmissing a buffer
        //
        // TODO: Implement simultaneous transmissions
<<<<<<< HEAD
        let mut packet_buf = Some(VirtqueueBuffer {
            buf: packet,
=======
        let mut frame_queue_buf = Some(VirtqueueBuffer {
            buf: frame_buffer,
>>>>>>> 6a728b7d
            len: len as usize,
            device_writeable: false,
        });

        let header_buf = self
            .tx_header
            .take()
            .ok_or(ErrorCode::BUSY)
<<<<<<< HEAD
            .map_err(|ret| (ret, packet_buf.take().unwrap().buf))?;
=======
            .map_err(|ret| (ret, frame_queue_buf.take().unwrap().buf))?;
>>>>>>> 6a728b7d

        // Write the header
        //
        // TODO: Can this be done more elegantly using a struct of registers?
        header_buf[0] = 0; // flags -> we don't want checksumming
        header_buf[1] = 0; // gso -> no checksumming or fragmentation
        header_buf[2] = 0; // hdr_len_low
        header_buf[3] = 0; // hdr_len_high
        header_buf[4] = 0; // gso_size
        header_buf[5] = 0; // gso_size
        header_buf[6] = 0; // csum_start
        header_buf[7] = 0; // csum_start
        header_buf[8] = 0; // csum_offset
        header_buf[9] = 0; // csum_offsetb
        header_buf[10] = 0; // num_buffers
        header_buf[11] = 0; // num_buffers

        let mut buffer_chain = [
            Some(VirtqueueBuffer {
                buf: header_buf,
                len: 12,
                device_writeable: false,
            }),
<<<<<<< HEAD
            packet_buf.take(),
        ];

        self.tx_packet_info.set((len, packet_identifier));
=======
            frame_queue_buf.take(),
        ];

        self.tx_frame_info.set((len, transmission_identifier));
>>>>>>> 6a728b7d

        self.txqueue
            .provide_buffer_chain(&mut buffer_chain)
            .map_err(move |ret| (ret, buffer_chain[1].take().unwrap().buf))?;

        Ok(())
    }
}<|MERGE_RESOLUTION|>--- conflicted
+++ resolved
@@ -4,11 +4,7 @@
 
 use core::cell::Cell;
 
-<<<<<<< HEAD
-use kernel::hil::ethernet::{EthernetAdapter, EthernetAdapterClient};
-=======
 use kernel::hil::ethernet::{EthernetAdapterDatapath, EthernetAdapterDatapathClient};
->>>>>>> 6a728b7d
 use kernel::utilities::cells::OptionalCell;
 use kernel::utilities::registers::{register_bitfields, LocalRegisterCopy};
 use kernel::ErrorCode;
@@ -50,18 +46,11 @@
     rxqueue: &'a SplitVirtqueue<'static, 'static, 2>,
     txqueue: &'a SplitVirtqueue<'static, 'static, 2>,
     tx_header: OptionalCell<&'static mut [u8; 12]>,
-<<<<<<< HEAD
-    tx_packet_info: Cell<(u16, usize)>,
-    rx_header: OptionalCell<&'static mut [u8]>,
-    rx_buffer: OptionalCell<&'static mut [u8]>,
-    client: OptionalCell<&'a dyn EthernetAdapterClient>,
-=======
     tx_frame_info: Cell<(u16, usize)>,
     rx_header: OptionalCell<&'static mut [u8]>,
     rx_buffer: OptionalCell<&'static mut [u8]>,
     client: OptionalCell<&'a dyn EthernetAdapterDatapathClient>,
     rx_enabled: Cell<bool>,
->>>>>>> 6a728b7d
 }
 
 impl<'a> VirtIONet<'a> {
@@ -79,40 +68,6 @@
             rxqueue,
             txqueue,
             tx_header: OptionalCell::new(tx_header),
-<<<<<<< HEAD
-            tx_packet_info: Cell::new((0, 0)),
-            rx_header: OptionalCell::new(rx_header),
-            rx_buffer: OptionalCell::new(rx_buffer),
-            client: OptionalCell::empty(),
-        }
-    }
-
-    // This is not executed as part of the `device_initialized` hook to avoid
-    // missing any packets if a client has not been registered, and because this
-    // device can be used in a transmit-only fashion before invoking this
-    // function.
-    pub fn enable_rx(&self) {
-        // To start operation, put the receive buffers into the device initially
-        let rx_buffer = self.rx_buffer.take().unwrap();
-        let rx_buffer_len = rx_buffer.len();
-
-        let mut buffer_chain = [
-            Some(VirtqueueBuffer {
-                buf: self.rx_header.take().unwrap(),
-                len: 12,
-                device_writeable: true,
-            }),
-            Some(VirtqueueBuffer {
-                buf: rx_buffer,
-                len: rx_buffer_len,
-                device_writeable: true,
-            }),
-        ];
-
-        self.rxqueue
-            .provide_buffer_chain(&mut buffer_chain)
-            .unwrap();
-=======
             tx_frame_info: Cell::new((0, 0)),
             rx_header: OptionalCell::new(rx_header),
             rx_buffer: OptionalCell::new(rx_buffer),
@@ -149,7 +104,6 @@
                 .provide_buffer_chain(&mut buffer_chain)
                 .unwrap();
         }
->>>>>>> 6a728b7d
     }
 }
 
@@ -168,15 +122,6 @@
             self.rx_header.replace(rx_header);
 
             let rx_buffer = buffer_chain[1].take().expect("No rx content buffer").buf;
-<<<<<<< HEAD
-            self.client
-                .map(|client| client.rx_packet(&rx_buffer[..(bytes_used - 12)], None));
-            self.rx_buffer.replace(rx_buffer);
-
-            // Re-run enable RX to provide the RX buffer chain back to the
-            // device:
-            self.enable_rx();
-=======
 
             if self.rx_enabled.get() {
                 self.client
@@ -188,21 +133,12 @@
             // Re-run enable RX to provide the RX buffer chain back to the
             // device (if reception is still enabled):
             self.reinsert_virtqueue_receive_buffer();
->>>>>>> 6a728b7d
         } else if queue_number == self.txqueue.queue_number().unwrap() {
             // Sent an Ethernet frame
 
             let header_buf = buffer_chain[0].take().expect("No header buffer").buf;
             self.tx_header.replace(header_buf.try_into().unwrap());
 
-<<<<<<< HEAD
-            let packet_buf = buffer_chain[1].take().expect("No packet buffer").buf;
-
-            let (packet_len, packet_id) = self.tx_packet_info.get();
-
-            self.client
-                .map(move |client| client.tx_done(Ok(()), packet_buf, packet_len, packet_id, None));
-=======
             let frame_buf = buffer_chain[1].take().expect("No frame buffer").buf;
 
             let (frame_len, transmission_identifier) = self.tx_frame_info.get();
@@ -216,7 +152,6 @@
                     None,
                 )
             });
->>>>>>> 6a728b7d
         } else {
             panic!("Callback from unknown queue");
         }
@@ -258,18 +193,6 @@
     }
 }
 
-<<<<<<< HEAD
-impl<'a> EthernetAdapter<'a> for VirtIONet<'a> {
-    fn set_client(&self, client: &'a dyn EthernetAdapterClient) {
-        self.client.set(client);
-    }
-
-    fn transmit(
-        &self,
-        packet: &'static mut [u8],
-        len: u16,
-        packet_identifier: usize,
-=======
 impl<'a> EthernetAdapterDatapath<'a> for VirtIONet<'a> {
     fn set_client(&self, client: &'a dyn EthernetAdapterDatapathClient) {
         self.client.set(client);
@@ -299,20 +222,14 @@
         frame_buffer: &'static mut [u8],
         len: u16,
         transmission_identifier: usize,
->>>>>>> 6a728b7d
     ) -> Result<(), (ErrorCode, &'static mut [u8])> {
         // Try to get a hold of the header buffer
         //
         // Otherwise, the device is currently busy transmissing a buffer
         //
         // TODO: Implement simultaneous transmissions
-<<<<<<< HEAD
-        let mut packet_buf = Some(VirtqueueBuffer {
-            buf: packet,
-=======
         let mut frame_queue_buf = Some(VirtqueueBuffer {
             buf: frame_buffer,
->>>>>>> 6a728b7d
             len: len as usize,
             device_writeable: false,
         });
@@ -321,11 +238,7 @@
             .tx_header
             .take()
             .ok_or(ErrorCode::BUSY)
-<<<<<<< HEAD
-            .map_err(|ret| (ret, packet_buf.take().unwrap().buf))?;
-=======
             .map_err(|ret| (ret, frame_queue_buf.take().unwrap().buf))?;
->>>>>>> 6a728b7d
 
         // Write the header
         //
@@ -349,17 +262,10 @@
                 len: 12,
                 device_writeable: false,
             }),
-<<<<<<< HEAD
-            packet_buf.take(),
-        ];
-
-        self.tx_packet_info.set((len, packet_identifier));
-=======
             frame_queue_buf.take(),
         ];
 
         self.tx_frame_info.set((len, transmission_identifier));
->>>>>>> 6a728b7d
 
         self.txqueue
             .provide_buffer_chain(&mut buffer_chain)
