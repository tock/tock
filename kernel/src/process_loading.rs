// Licensed under the Apache License, Version 2.0 or the MIT License.
// SPDX-License-Identifier: Apache-2.0 OR MIT
// Copyright Tock Contributors 2022.

//! Helper functions and machines for loading process binaries into in-memory
//! Tock processes.
//!
//! Process loaders are responsible for parsing the binary formats of Tock
//! processes, checking whether they are allowed to be loaded, and if so
//! initializing a process structure to run it.
//!
//! This module provides multiple process loader options depending on which
//! features a particular board requires.

use core::cell::Cell;
use core::fmt;

use crate::capabilities::ProcessManagementCapability;
use crate::config;
use crate::debug;
use crate::deferred_call::{DeferredCall, DeferredCallClient};
use crate::kernel::Kernel;
use crate::memory_management::memory_managers::ProcessMemoryMappingError;
use crate::platform::chip::Chip;
use crate::process::{Process, ShortId};
use crate::process_binary::{ProcessBinary, ProcessBinaryError};
use crate::process_checker::AcceptedCredential;
use crate::process_checker::{AppIdPolicy, ProcessCheckError, ProcessCheckerMachine};
use crate::process_policies::ProcessFaultPolicy;
use crate::process_policies::ProcessStandardStoragePermissionsPolicy;
use crate::process_standard::ProcessStandard;
use crate::process_standard::{ProcessStandardDebug, ProcessStandardDebugFull};
use crate::utilities::cells::{MapCell, OptionalCell};

/// Errors that can occur when trying to load and create processes.
pub enum ProcessLoadError {
    /// Not enough memory to meet the amount requested by a process. Modify the
    /// process to request less memory, flash fewer processes, or increase the
    /// size of the region your board reserves for process memory.
    NotEnoughMemory,

    /// A process was loaded with a length in flash that the MPU does not
    /// support. The fix is probably to correct the process size, but this could
    /// also be caused by a bad MPU implementation.
    MpuInvalidFlashLength,

    /// The MPU configuration failed for some other, unspecified reason. This
    /// could be of an internal resource exhaustion, or a mismatch between the
    /// (current) MPU constraints and process requirements.
    MpuConfigurationError,

    /// The requested memory mapping is invalid
    MemoryMappingError(ProcessMemoryMappingError),

    /// There is nowhere in the `PROCESSES` array to store this process.
    NoProcessSlot,

    /// Process loading failed because parsing the binary failed.
    BinaryError(ProcessBinaryError),

    /// Process loading failed because checking the process failed.
    CheckError(ProcessCheckError),

    /// Process loading error due (likely) to a bug in the kernel. If you get
    /// this error please open a bug report.
    InternalError,
}

impl fmt::Debug for ProcessLoadError {
    fn fmt(&self, f: &mut fmt::Formatter) -> fmt::Result {
        match self {
            ProcessLoadError::NotEnoughMemory => {
                write!(f, "Not able to provide RAM requested by app")
            }

            ProcessLoadError::MpuInvalidFlashLength => {
                write!(f, "App flash length not supported by MPU")
            }

            ProcessLoadError::MpuConfigurationError => {
                write!(f, "Configuring the MPU failed")
            }

            ProcessLoadError::MemoryMappingError(process_memory_mapping_error) => {
                write!(f, "Memory mapping error {:?}", process_memory_mapping_error,)
            }

            ProcessLoadError::NoProcessSlot => {
                write!(f, "Nowhere to store the loaded process")
            }

            ProcessLoadError::BinaryError(binary_error) => {
                writeln!(f, "Error parsing process binary")?;
                write!(f, "{:?}", binary_error)
            }

            ProcessLoadError::CheckError(check_error) => {
                writeln!(f, "Error checking process")?;
                write!(f, "{:?}", check_error)
            }

            ProcessLoadError::InternalError => write!(f, "Error in kernel. Likely a bug."),
        }
    }
}

////////////////////////////////////////////////////////////////////////////////
// SYNCHRONOUS PROCESS LOADING
////////////////////////////////////////////////////////////////////////////////

/// Load processes into runnable process structures.
///
/// Load processes (stored as TBF objects in flash) into runnable process
/// structures stored in the `procs` array and mark all successfully loaded
/// processes as runnable. This method does not check the cryptographic
/// credentials of TBF objects. Platforms for which code size is tight and do
/// not need to check TBF credentials can call this method because it results in
/// a smaller kernel, as it does not invoke the credential checking state
/// machine.
///
/// This function is made `pub` so that board files can use it, but loading
/// processes from slices of flash an memory is fundamentally unsafe. Therefore,
/// we require the `ProcessManagementCapability` to call this function.
// Mark inline always to reduce code size. Since this is only called in one
// place (a board's main.rs), by inlining the load_*processes() functions, the
// compiler can elide many checks which reduces code size appreciably. Note,
// however, these functions require a rather large stack frame, which may be an
// issue for boards small kernel stacks.
#[inline(always)]
pub fn load_processes<C: Chip>(
    kernel: &'static Kernel,
    chip: &'static C,
    app_flash: &'static [u8],
<<<<<<< HEAD
    app_memory: &'static mut [u8],
=======
    procs: &mut [OptionalCell<&'static dyn Process>],
>>>>>>> a739b3f8
    fault_policy: &'static dyn ProcessFaultPolicy,
    _capability_management: &dyn ProcessManagementCapability,
) -> Result<(), ProcessLoadError> {
    load_processes_from_flash::<C, ProcessStandardDebugFull>(
        kernel,
        chip,
        app_flash,
<<<<<<< HEAD
        app_memory,
=======
        &procs,
>>>>>>> a739b3f8
        fault_policy,
    )?;

    if config::CONFIG.debug_process_credentials {
        debug!("Checking: no checking, load and run all processes");
        for proc in kernel.get_process_iter() {
            debug!("Running {}", proc.get_process_name());
        }
    }
    Ok(())
}

/// Helper function to load processes from flash into an array of active
/// processes. This is the default template for loading processes, but a board
/// is able to create its own `load_processes()` function and use that instead.
///
/// Processes are found in flash starting from the given address and iterating
/// through Tock Binary Format (TBF) headers. Processes are given memory out of
/// the `app_memory` buffer until either the memory is exhausted or the
/// allocated number of processes are created. This buffer is a non-static slice,
/// ensuring that this code cannot hold onto the slice past the end of this function
/// (instead, processes store a pointer and length), which necessary for later
/// creation of `ProcessBuffer`s in this memory region to be sound.
/// A reference to each process is stored in the provided `procs` array.
/// How process faults are handled by the
/// kernel must be provided and is assigned to every created process.
///
/// Returns `Ok(())` if process discovery went as expected. Returns a
/// `ProcessLoadError` if something goes wrong during TBF parsing or process
/// creation.
#[inline(always)]
fn load_processes_from_flash<C: Chip, D: ProcessStandardDebug + 'static>(
    kernel: &'static Kernel,
    chip: &'static C,
    app_flash: &'static [u8],
<<<<<<< HEAD
    app_memory: &'static mut [u8],
=======
    procs: &&mut [OptionalCell<&'static dyn Process>],
>>>>>>> a739b3f8
    fault_policy: &'static dyn ProcessFaultPolicy,
) -> Result<(), ProcessLoadError> {
    if config::CONFIG.debug_load_processes {
        debug!(
            "Loading processes from flash={:#010X}-{:#010X}",
            app_flash.as_ptr() as usize,
            app_flash.as_ptr() as usize + app_flash.len() - 1,
        );
    }

    let mut remaining_flash = app_flash;
<<<<<<< HEAD
    let mut remaining_memory = app_memory;

    loop {
        match kernel.next_available_process_slot() {
            Ok((index, slot)) => {
                let load_binary_result = discover_process_binary(remaining_flash);

                match load_binary_result {
                    Ok((new_flash, process_binary)) => {
                        remaining_flash = new_flash;

                        let load_result = load_process::<C, D>(
                            kernel,
                            chip,
                            process_binary,
                            remaining_memory,
                            ShortId::LocallyUnique,
                            index,
                            fault_policy,
                            &(),
                        );
                        match load_result {
                            Ok((new_mem, proc)) => {
                                remaining_memory = new_mem;
                                match proc {
                                    Some(p) => {
                                        if config::CONFIG.debug_load_processes {
                                            debug!("Loaded process {}", p.get_process_name())
                                        }
                                        slot.set(p);
                                    }
                                    None => {
                                        if config::CONFIG.debug_load_processes {
                                            debug!("No process loaded.");
                                        }
                                    }
                                }
                            }
                            Err((new_mem, err)) => {
                                remaining_memory = new_mem;
                                if config::CONFIG.debug_load_processes {
                                    debug!("Processes load error: {:?}.", err);
                                }
                            }
                        }
                    }
                    Err((new_flash, err)) => {
                        remaining_flash = new_flash;
                        match err {
                            ProcessBinaryError::NotEnoughFlash
                            | ProcessBinaryError::TbfHeaderNotFound => {
                                if config::CONFIG.debug_load_processes {
                                    debug!("No more processes to load: {:?}.", err);
                                }
                                // No more processes to load.
                                break;
                            }

                            ProcessBinaryError::TbfHeaderParseFailure(_)
                            | ProcessBinaryError::IncompatibleKernelVersion { .. }
                            | ProcessBinaryError::IncorrectFlashAddress { .. }
                            | ProcessBinaryError::NotEnabledProcess
                            | ProcessBinaryError::Padding => {
                                if config::CONFIG.debug_load_processes {
                                    debug!("Unable to use process binary: {:?}.", err);
                                }

                                // Skip this binary and move to the next one.
                                continue;
                            }
                        }
                    }
                }
            }
            Err(()) => {
                // No slot available.
                if config::CONFIG.debug_load_processes {
                    debug!("No more process slots to load processes into.");
=======
    // Try to discover up to `procs.len()` processes in flash.
    let mut index = 0;
    let num_procs = procs.len();
    while index < num_procs {
        let load_binary_result = discover_process_binary(remaining_flash);

        match load_binary_result {
            Ok((new_flash, process_binary)) => {
                remaining_flash = new_flash;

                let load_result = load_process::<C, D>(
                    kernel,
                    chip,
                    process_binary,
                    ShortId::LocallyUnique,
                    index,
                    fault_policy,
                    &(),
                );
                match load_result {
                    Ok(proc) => match proc {
                        Some(p) => {
                            if config::CONFIG.debug_load_processes {
                                debug!("Loaded process {}", p.get_process_name())
                            }
                            procs[index].insert(proc);
                            index += 1;
                        }
                        None => {
                            if config::CONFIG.debug_load_processes {
                                debug!("No process loaded.");
                            }
                        }
                    },
                    Err(err) => {
                        if config::CONFIG.debug_load_processes {
                            debug!("Processes load error: {:?}.", err);
                        }
                    }
                }
            }
            Err((new_flash, err)) => {
                remaining_flash = new_flash;
                match err {
                    ProcessBinaryError::NotEnoughFlash | ProcessBinaryError::TbfHeaderNotFound => {
                        if config::CONFIG.debug_load_processes {
                            debug!("No more processes to load: {:?}.", err);
                        }
                        // No more processes to load.
                        break;
                    }

                    ProcessBinaryError::TbfHeaderParseFailure(_)
                    | ProcessBinaryError::IncompatibleKernelVersion { .. }
                    | ProcessBinaryError::NotEnabledProcess
                    | ProcessBinaryError::Padding => {
                        if config::CONFIG.debug_load_processes {
                            debug!("Unable to use process binary: {:?}.", err);
                        }

                        // Skip this binary and move to the next one.
                        continue;
                    }
>>>>>>> a739b3f8
                }
            }
        }
    }
    Ok(())
}

////////////////////////////////////////////////////////////////////////////////
// HELPER FUNCTIONS
////////////////////////////////////////////////////////////////////////////////

/// Find a process binary stored at the beginning of `flash` and create a
/// `ProcessBinary` object if the process is viable to run on this kernel.
fn discover_process_binary(
    flash: &'static [u8],
) -> Result<(&'static [u8], ProcessBinary), (&'static [u8], ProcessBinaryError)> {
    if config::CONFIG.debug_load_processes {
        debug!(
            "Looking for process binary in flash={:#010X}-{:#010X}",
            flash.as_ptr() as usize,
            flash.as_ptr() as usize + flash.len() - 1
        );
    }

    // If this fails, not enough remaining flash to check for an app.
    let test_header_slice = flash
        .get(0..8)
        .ok_or((flash, ProcessBinaryError::NotEnoughFlash))?;

    // Pass the first eight bytes to tbfheader to parse out the length of
    // the tbf header and app. We then use those values to see if we have
    // enough flash remaining to parse the remainder of the header.
    //
    // Start by converting [u8] to [u8; 8].
    let header = test_header_slice
        .try_into()
        .or(Err((flash, ProcessBinaryError::NotEnoughFlash)))?;

    let (version, header_length, app_length) =
        match tock_tbf::parse::parse_tbf_header_lengths(header) {
            Ok((v, hl, el)) => (v, hl, el),
            Err(tock_tbf::types::InitialTbfParseError::InvalidHeader(app_length)) => {
                // If we could not parse the header, then we want to skip over
                // this app and look for the next one.
                (0, 0, app_length)
            }
            Err(tock_tbf::types::InitialTbfParseError::UnableToParse) => {
                // Since Tock apps use a linked list, it is very possible the
                // header we started to parse is intentionally invalid to signal
                // the end of apps. This is ok and just means we have finished
                // loading apps.
                return Err((flash, ProcessBinaryError::TbfHeaderNotFound));
            }
        };

    // Now we can get a slice which only encompasses the length of flash
    // described by this tbf header.  We will either parse this as an actual
    // app, or skip over this region.
    let app_flash = flash
        .get(0..app_length as usize)
        .ok_or((flash, ProcessBinaryError::NotEnoughFlash))?;

    // Advance the flash slice for process discovery beyond this last entry.
    // This will be the start of where we look for a new process since Tock
    // processes are allocated back-to-back in flash.
    let remaining_flash = flash
        .get(app_flash.len()..)
        .ok_or((flash, ProcessBinaryError::NotEnoughFlash))?;

    let pb = ProcessBinary::create(app_flash, header_length as usize, version, true)
        .map_err(|e| (remaining_flash, e))?;

    Ok((remaining_flash, pb))
}

/// Load a process stored as a TBF process binary with `app_memory` as the RAM
/// pool that its RAM should be allocated from. Returns `Ok` if the process
/// object was created, `Err` with a relevant error if the process object could
/// not be created.
fn load_process<C: Chip, D: ProcessStandardDebug>(
    kernel: &'static Kernel,
    chip: &'static C,
    process_binary: ProcessBinary,
    app_id: ShortId,
    index: usize,
    fault_policy: &'static dyn ProcessFaultPolicy,
    storage_policy: &'static dyn ProcessStandardStoragePermissionsPolicy<C, D>,
) -> Result<Option<&'static dyn Process>, ProcessLoadError> {
    if config::CONFIG.debug_load_processes {
        debug!(
            "Loading: process flash={:#010X}-{:#010X}",
            process_binary.flash.as_ptr() as usize,
            process_binary.flash.as_ptr() as usize + process_binary.flash.len() - 1,
        );
    }

    // Need to reassign remaining_memory in every iteration so the compiler
    // knows it will not be re-borrowed.
    // If we found an actual app header, try to create a `Process`
    // object. We also need to shrink the amount of remaining memory
    // based on whatever is assigned to the new process if one is
    // created.

    // Try to create a process object from that app slice. If we don't
    // get a process and we didn't get a loading error (aka we got to
    // this point), then the app is a disabled process or just padding.
    let process_option = unsafe {
        ProcessStandard::<C, D>::create(
            kernel,
            chip,
            process_binary,
            fault_policy,
            storage_policy,
            app_id,
            index,
        )?
    };

    process_option.map(|process| {
        if config::CONFIG.debug_load_processes {
            debug!(
                "Loading: {} [{}] flash={:#010X}-{:#010X} ram={:#010X}-{:#010X}",
                process.get_process_name(),
                index,
                process.get_addresses().flash_start,
                process.get_addresses().flash_end,
                process.get_addresses().sram_start,
                process.get_addresses().sram_end - 1,
            );
        }
    });

    Ok(process_option)
}

////////////////////////////////////////////////////////////////////////////////
// ASYNCHRONOUS PROCESS LOADING
////////////////////////////////////////////////////////////////////////////////

/// Client for asynchronous process loading.
///
/// This supports a client that is notified after trying to load each process in
/// flash. Also there is a callback for after all processes have been
/// discovered.
pub trait ProcessLoadingAsyncClient {
    /// A process was successfully found in flash, checked, and loaded into a
    /// `ProcessStandard` object.
    fn process_loaded(&self, result: Result<(), ProcessLoadError>);

    /// There are no more processes in flash to be loaded.
    fn process_loading_finished(&self);
}

/// Asynchronous process loading.
///
/// Machines which implement this trait perform asynchronous process loading and
/// signal completion through `ProcessLoadingAsyncClient`.
///
/// Various process loaders may exist. This includes a loader from a MCU's
/// integrated flash, or a loader from an external flash chip.
pub trait ProcessLoadingAsync<'a> {
    /// Set the client to receive callbacks about process loading and when
    /// process loading has finished.
    fn set_client(&self, client: &'a dyn ProcessLoadingAsyncClient);

    /// Set the credential checking policy for the loader.
    fn set_policy(&self, policy: &'a dyn AppIdPolicy);

    /// Start the process loading operation.
    fn start(&self);
}

/// Operating mode of the loader.
#[derive(Clone, Copy)]
enum SequentialProcessLoaderMachineState {
    /// Phase of discovering `ProcessBinary` objects in flash.
    DiscoverProcessBinaries,
    /// Phase of loading `ProcessBinary`s into `Process`es.
    LoadProcesses,
}

/// Operating mode of the sequential process loader.
///
/// The loader supports loading processes from flash at boot, and loading processes
/// that were written to flash dynamically at runtime. Most of the internal logic is the
/// same (and therefore reused), but we need to track which mode of operation the
/// loader is in.
#[derive(Clone, Copy)]
enum SequentialProcessLoaderMachineRunMode {
    /// The loader was called by a board's main function at boot.
    BootMode,
    /// The loader was called by a dynamic process loader at runtime.
    RuntimeMode,
}

/// Enum to hold the padding requirements for a new application.
#[derive(Clone, Copy, PartialEq, Default)]
pub enum PaddingRequirement {
    #[default]
    None,
    PrePad,
    PostPad,
    PreAndPostPad,
}

/// A machine for loading processes stored sequentially in a region of flash.
///
/// Load processes (stored as TBF objects in flash) into runnable process
/// structures stored in the `procs` array. This machine scans the footers in
/// the TBF for cryptographic credentials for binary integrity, passing them to
/// the checker to decide whether the process has sufficient credentials to run.
pub struct SequentialProcessLoaderMachine<'a, C: Chip + 'static, D: ProcessStandardDebug + 'static>
{
    /// Client to notify as processes are loaded and process loading finishes after boot.
    boot_client: OptionalCell<&'a dyn ProcessLoadingAsyncClient>,
    /// Client to notify as processes are loaded and process loading finishes during runtime.
    runtime_client: OptionalCell<&'a dyn ProcessLoadingAsyncClient>,
    /// Machine to use to check process credentials.
    checker: &'static ProcessCheckerMachine,
    /// Array to store `ProcessBinary`s after checking credentials.
    proc_binaries: MapCell<&'static mut [Option<ProcessBinary>]>,
    /// Total available flash for process binaries on this board.
    flash_bank: Cell<&'static [u8]>,
    /// Flash memory region to load processes from.
    flash: Cell<&'static [u8]>,
    /// Mechanism for generating async callbacks.
    deferred_call: DeferredCall,
    /// Reference to the kernel object for creating Processes.
    kernel: &'static Kernel,
    /// Reference to the Chip object for creating Processes.
    chip: &'static C,
    /// The policy to use when determining ShortIds and process uniqueness.
    policy: OptionalCell<&'a dyn AppIdPolicy>,
    /// The fault policy to assign to each created Process.
    fault_policy: &'static dyn ProcessFaultPolicy,
    /// The storage permissions policy to assign to each created Process.
    storage_policy: &'static dyn ProcessStandardStoragePermissionsPolicy<C, D>,
    /// Current mode of the loading machine.
    state: OptionalCell<SequentialProcessLoaderMachineState>,
    /// Current operating mode of the loading machine.
    run_mode: OptionalCell<SequentialProcessLoaderMachineRunMode>,
}

impl<'a, C: Chip, D: ProcessStandardDebug> SequentialProcessLoaderMachine<'a, C, D> {
    /// This function is made `pub` so that board files can use it, but loading
    /// processes from slices of flash an memory is fundamentally unsafe.
    /// Therefore, we require the `ProcessManagementCapability` to call this
    /// function.
    pub fn new(
        checker: &'static ProcessCheckerMachine,
        proc_binaries: &'static mut [Option<ProcessBinary>],
        kernel: &'static Kernel,
        chip: &'static C,
        flash: &'static [u8],
        fault_policy: &'static dyn ProcessFaultPolicy,
        storage_policy: &'static dyn ProcessStandardStoragePermissionsPolicy<C, D>,
        policy: &'static dyn AppIdPolicy,
        _capability_management: &dyn ProcessManagementCapability,
    ) -> Self {
        Self {
            deferred_call: DeferredCall::new(),
            checker,
            boot_client: OptionalCell::empty(),
            runtime_client: OptionalCell::empty(),
            run_mode: OptionalCell::empty(),
            proc_binaries: MapCell::new(proc_binaries),
            kernel,
            chip,
            flash_bank: Cell::new(flash),
            flash: Cell::new(flash),
            policy: OptionalCell::new(policy),
            fault_policy,
            storage_policy,
            state: OptionalCell::empty(),
        }
    }

    /// Set the runtime client to receive callbacks about process loading and when
    /// process loading has finished.
    pub fn set_runtime_client(&self, client: &'a dyn ProcessLoadingAsyncClient) {
        self.runtime_client.set(client);
    }

    /// Find the current active client based on the operation mode.
    fn get_current_client(&self) -> Option<&dyn ProcessLoadingAsyncClient> {
        match self.run_mode.get()? {
            SequentialProcessLoaderMachineRunMode::BootMode => self.boot_client.get(),
            SequentialProcessLoaderMachineRunMode::RuntimeMode => self.runtime_client.get(),
        }
    }

    /// Find a slot in the `PROCESS_BINARIES` array to store this process.
    fn find_open_process_binary_slot(&self) -> Option<usize> {
        self.proc_binaries.map_or(None, |proc_bins| {
            for (i, p) in proc_bins.iter().enumerate() {
                if p.is_none() {
                    return Some(i);
                }
            }
            None
        })
    }

    fn load_and_check(&self) {
        let ret = self.discover_process_binary();
        match ret {
            Ok(pb) => match self.checker.check(pb) {
                Ok(()) => {}
                Err(e) => {
                    self.get_current_client().map(|client| {
                        client.process_loaded(Err(ProcessLoadError::CheckError(e)));
                    });
                }
            },
            Err(ProcessBinaryError::NotEnoughFlash)
            | Err(ProcessBinaryError::TbfHeaderNotFound) => {
                // These two errors occur when there are no more app binaries in
                // flash. Now we can move to actually loading process binaries
                // into full processes.

                self.state
                    .set(SequentialProcessLoaderMachineState::LoadProcesses);
                self.deferred_call.set();
            }
            Err(e) => {
                if config::CONFIG.debug_load_processes {
                    debug!("Loading: unable to create ProcessBinary: {:?}", e);
                }

                // Other process binary errors indicate the process is not
                // compatible. Signal error and try the next item in flash.
                self.get_current_client().map(|client| {
                    client.process_loaded(Err(ProcessLoadError::BinaryError(e)));
                });

                self.deferred_call.set();
            }
        }
    }

    /// Try to parse a process binary from flash.
    ///
    /// Returns the process binary object or an error if a valid process
    /// binary could not be extracted.
    fn discover_process_binary(&self) -> Result<ProcessBinary, ProcessBinaryError> {
        let flash = self.flash.get();

        match discover_process_binary(flash) {
            Ok((remaining_flash, pb)) => {
                self.flash.set(remaining_flash);
                Ok(pb)
            }

            Err((remaining_flash, err)) => {
                self.flash.set(remaining_flash);
                Err(err)
            }
        }
    }

    /// Create process objects from the discovered process binaries.
    ///
    /// This verifies that the discovered processes are valid to run.
    fn load_process_objects(&self) -> Result<(), ()> {
        let proc_binaries = self.proc_binaries.take().ok_or(())?;
        let proc_binaries_len = proc_binaries.len();

        // Iterate all process binary entries.
        for i in 0..proc_binaries_len {
            // We are either going to load this process binary or discard it, so
            // we can use `take()` here.
            if let Some(process_binary) = proc_binaries[i].take() {
                // We assume the process can be loaded. This is not the case
                // if there is a conflicting process.
                let mut ok_to_load = true;

                // Start by iterating all other process binaries and seeing
                // if any are in conflict (same AppID with newer version).
                for proc_bin in proc_binaries.iter() {
                    if let Some(other_process_binary) = proc_bin {
                        let blocked =
                            self.is_blocked_from_loading_by(&process_binary, other_process_binary);

                        if blocked {
                            ok_to_load = false;
                            break;
                        }
                    }
                }

                // Go to next ProcessBinary if we cannot load this process.
                if !ok_to_load {
                    continue;
                }

                // Now scan the already loaded processes and make sure this
                // doesn't conflict with any of those. Since those processes
                // are already loaded, we just need to check if this process
                // binary has the same AppID as an already loaded process.
                for proc in self.kernel.get_process_iter() {
                    let blocked = self.is_blocked_from_loading_by_process(&process_binary, proc);
                    if blocked {
                        ok_to_load = false;
                        break;
                    }
                }

                if !ok_to_load {
                    continue;
                }

                // If we get here it is ok to load the process.
                match self.kernel.next_available_process_slot() {
                    Ok((index, slot)) => {
                        // Calculate the ShortId for this new process.
                        let short_app_id = self.policy.map_or(ShortId::LocallyUnique, |policy| {
                            policy.to_short_id(&process_binary)
                        });

                        // Try to create a `Process` object.
                        let load_result = load_process(
                            self.kernel,
                            self.chip,
                            process_binary,
                            short_app_id,
                            index,
                            self.fault_policy,
                            self.storage_policy,
                        );
                        match load_result {
                            Ok(proc) => {
                                match proc {
                                    Some(p) => {
                                        if config::CONFIG.debug_load_processes {
                                            debug!(
                                                "Loading: Loaded process {}",
                                                p.get_process_name()
                                            )
                                        }

                                        // Store the `ProcessStandard` object in the `PROCESSES`
                                        // array.
                                        slot.set(p);
                                        // Notify the client the process was loaded
                                        // successfully.
                                        self.get_current_client().map(|client| {
                                            client.process_loaded(Ok(()));
                                        });
                                    }
                                    None => {
                                        if config::CONFIG.debug_load_processes {
                                            debug!("No process loaded.");
                                        }
                                    }
                                }
                            }
                            Err(err) => {
                                if config::CONFIG.debug_load_processes {
                                    debug!("Could not load process: {:?}.", err);
                                }
                                self.get_current_client().map(|client| {
                                    client.process_loaded(Err(err));
                                });
                            }
                        }
                    }
                    Err(()) => {
                        // Nowhere to store the process.
                        self.get_current_client().map(|client| {
                            client.process_loaded(Err(ProcessLoadError::NoProcessSlot));
                        });
                    }
                }
            }
        }
        self.proc_binaries.put(proc_binaries);

        // We have iterated all discovered `ProcessBinary`s and loaded what we
        // could so now we can signal that process loading is finished.
        self.get_current_client().map(|client| {
            client.process_loading_finished();
        });

        self.state.clear();
        Ok(())
    }

    /// Check if `pb1` is blocked from running by `pb2`.
    ///
    /// `pb2` blocks `pb1` if:
    ///
    /// - They both have the same AppID or they both have the same ShortId, and
    /// - `pb2` has a higher version number.
    fn is_blocked_from_loading_by(&self, pb1: &ProcessBinary, pb2: &ProcessBinary) -> bool {
        let same_app_id = self
            .policy
            .map_or(false, |policy| !policy.different_identifier(pb1, pb2));
        let same_short_app_id = self.policy.map_or(false, |policy| {
            policy.to_short_id(pb1) == policy.to_short_id(pb2)
        });
        let other_newer = pb2.header.get_binary_version() > pb1.header.get_binary_version();

        let blocks = (same_app_id || same_short_app_id) && other_newer;

        if config::CONFIG.debug_process_credentials {
            debug!(
                "Loading: ProcessBinary {}({:#02x}) does{} block {}({:#02x})",
                pb2.header.get_package_name().unwrap_or(""),
                pb2.flash.as_ptr() as usize,
                if blocks { " not" } else { "" },
                pb1.header.get_package_name().unwrap_or(""),
                pb1.flash.as_ptr() as usize,
            );
        }

        blocks
    }

    /// Check if `pb` is blocked from running by `process`.
    ///
    /// `process` blocks `pb` if:
    ///
    /// - They both have the same AppID, or
    /// - They both have the same ShortId
    ///
    /// Since `process` is already loaded, we only have to enforce the AppID and
    /// ShortId uniqueness guarantees.
    fn is_blocked_from_loading_by_process(
        &self,
        pb: &ProcessBinary,
        process: &dyn Process,
    ) -> bool {
        let same_app_id = self.policy.map_or(false, |policy| {
            !policy.different_identifier_process(pb, process)
        });
        let same_short_app_id = self.policy.map_or(false, |policy| {
            policy.to_short_id(pb) == process.short_app_id()
        });

        let blocks = same_app_id || same_short_app_id;

        if config::CONFIG.debug_process_credentials {
            debug!(
                "Loading: Process {}({:#02x}) does{} block {}({:#02x})",
                process.get_process_name(),
                process.get_addresses().flash_start,
                if blocks { " not" } else { "" },
                pb.header.get_package_name().unwrap_or(""),
                pb.flash.as_ptr() as usize,
            );
        }

        blocks
    }

    ////////////////////////////////////////////////////////////////////////////////
    // DYNAMIC PROCESS LOADING HELPERS
    ////////////////////////////////////////////////////////////////////////////////

    /// Scan the entire flash to populate lists of existing binaries addresses.
    fn scan_flash_for_process_binaries(
        &self,
        flash: &'static [u8],
        process_binaries_start_addresses: &mut [usize],
        process_binaries_end_addresses: &mut [usize],
    ) -> Result<(), ()> {
        fn inner_function(
            flash: &'static [u8],
            process_binaries_start_addresses: &mut [usize],
            process_binaries_end_addresses: &mut [usize],
        ) -> Result<(), ProcessBinaryError> {
            let flash_end = flash.as_ptr() as usize + flash.len() - 1;
            let mut addresses = flash.as_ptr() as usize;
            let mut index: usize = 0;

            while addresses < flash_end {
                let flash_offset = addresses - flash.as_ptr() as usize;

                let test_header_slice = flash
                    .get(flash_offset..flash_offset + 8)
                    .ok_or(ProcessBinaryError::NotEnoughFlash)?;

                let header = test_header_slice
                    .try_into()
                    .or(Err(ProcessBinaryError::NotEnoughFlash))?;

                let (_version, header_length, app_length) =
                    match tock_tbf::parse::parse_tbf_header_lengths(header) {
                        Ok((v, hl, el)) => (v, hl, el),
                        Err(tock_tbf::types::InitialTbfParseError::InvalidHeader(app_length)) => {
                            (0, 0, app_length)
                        }
                        Err(tock_tbf::types::InitialTbfParseError::UnableToParse) => {
                            return Ok(());
                        }
                    };

                let app_flash = flash
                    .get(flash_offset..flash_offset + app_length as usize)
                    .ok_or(ProcessBinaryError::NotEnoughFlash)?;

                let app_header = flash
                    .get(flash_offset..flash_offset + header_length as usize)
                    .ok_or(ProcessBinaryError::NotEnoughFlash)?;

                let remaining_flash = flash
                    .get(flash_offset + app_flash.len()..)
                    .ok_or(ProcessBinaryError::NotEnoughFlash)?;

                // Get the rest of the header. The `remaining_header` variable
                // will continue to hold the remainder of the header we have
                // not processed.
                let remaining_header = app_header
                    .get(16..)
                    .ok_or(ProcessBinaryError::NotEnoughFlash)?;

                if remaining_header.len() == 0 {
                    // This is a padding app.
                    if config::CONFIG.debug_load_processes {
                        debug!("Is padding!");
                    }
                } else {
                    // This is an app binary, add it to the pb arrays.
                    process_binaries_start_addresses[index] = app_flash.as_ptr() as usize;
                    process_binaries_end_addresses[index] =
                        app_flash.as_ptr() as usize + app_length as usize;

                    if config::CONFIG.debug_load_processes {
                        debug!(
                            "[Metadata] Process binary start address at index {}: {:#010x}, with end_address {:#010x}",
                            index,
                            process_binaries_start_addresses[index],
                            process_binaries_end_addresses[index]
                        );
                    }
                    index += 1;
                    if index > process_binaries_start_addresses.len() - 1 {
                        return Err(ProcessBinaryError::NotEnoughFlash);
                    }
                }
                addresses = remaining_flash.as_ptr() as usize;
            }

            Ok(())
        }

        inner_function(
            flash,
            process_binaries_start_addresses,
            process_binaries_end_addresses,
        )
        .or(Err(()))
    }

    /// Helper function to find the next potential aligned address for the
    /// new app with size `app_length` assuming Cortex-M alignment rules.
    fn find_next_cortex_m_aligned_address(&self, address: usize, app_length: usize) -> usize {
        let remaining = address % app_length;
        if remaining == 0 {
            address
        } else {
            address + (app_length - remaining)
        }
    }

    /// Function to compute the address for a new app with size `app_size`.
    fn compute_new_process_binary_address(
        &self,
        app_size: usize,
        process_binaries_start_addresses: &mut [usize],
        process_binaries_end_addresses: &mut [usize],
    ) -> usize {
        let mut start_count = 0;
        let mut end_count = 0;

        // Remove zeros from addresses in place.
        for i in 0..process_binaries_start_addresses.len() {
            if process_binaries_start_addresses[i] != 0 {
                process_binaries_start_addresses[start_count] = process_binaries_start_addresses[i];
                start_count += 1;
            }
        }

        for i in 0..process_binaries_end_addresses.len() {
            if process_binaries_end_addresses[i] != 0 {
                process_binaries_end_addresses[end_count] = process_binaries_end_addresses[i];
                end_count += 1;
            }
        }

        // If there is only one application in flash:
        if start_count == 1 {
            let potential_address = self
                .find_next_cortex_m_aligned_address(process_binaries_end_addresses[0], app_size);
            return potential_address;
        }

        // Otherwise, iterate through the sorted start and end addresses to find gaps for the new app.
        for i in 0..start_count - 1 {
            let gap_start = process_binaries_end_addresses[i];
            let gap_end = process_binaries_start_addresses[i + 1];

            // Ensure gap_end is valid (skip zeros - these indicate there are no process binaries).
            if gap_end == 0 {
                continue;
            }

            // If there is a valid gap, i.e., (gap_end > gap_start), check alignment.
            if gap_end > gap_start {
                let potential_address =
                    self.find_next_cortex_m_aligned_address(gap_start, app_size);
                if potential_address + app_size < gap_end {
                    return potential_address;
                }
            }
        }
        // If no gaps found, check after the last app.
        let last_app_end_address = process_binaries_end_addresses[end_count - 1];
        self.find_next_cortex_m_aligned_address(last_app_end_address, app_size)
    }

    /// This function checks if there is a need to pad either before or after
    /// the new app to preserve the linked list.
    ///
    /// When do we pad?
    ///
    /// 1. When there is a binary  located in flash after the new app but
    ///    not immediately after, we need to add padding between the new
    ///    app and the existing app.
    /// 2. Due to MPU alignment, the new app may be similarly placed not
    ///    immediately after an existing process, in that case, we need to add
    ///    padding between the previous app and the new app.
    /// 3. If both the above conditions are met, we add both a prepadding and a
    ///    postpadding.
    /// 4. If either of these conditions are not met, we don't pad.
    ///
    /// Change checks against process binaries instead of processes?
    fn compute_padding_requirement_and_neighbors(
        &self,
        new_app_start_address: usize,
        app_length: usize,
        process_binaries_start_addresses: &[usize],
        process_binaries_end_addresses: &[usize],
    ) -> (PaddingRequirement, usize, usize) {
        // The end address of our newly loaded application.
        let new_app_end_address = new_app_start_address + app_length;
        // To store the address until which we need to write the padding app.
        let mut next_app_start_addr = 0;
        // To store the address from which we need to write the padding app.
        let mut previous_app_end_addr = 0;
        let mut padding_requirement: PaddingRequirement = PaddingRequirement::None;

        // We compute the closest neighbor to our app such that:
        //
        // 1. If the new app is placed in between two existing binaries, we
        //    compute the closest located binaries.
        // 2. Once we compute these values, we determine if we need to write a
        //    pre pad header, or a post pad header, or both.
        // 3. If there are no apps after ours in the process binary array, we don't
        //    do anything.

        // Postpad requirement.
        if let Some(next_closest_neighbor) = process_binaries_start_addresses
            .iter()
            .filter(|&&x| x > new_app_end_address - 1)
            .min()
        {
            // We found the next closest app in flash.
            next_app_start_addr = *next_closest_neighbor;
            if next_app_start_addr != 0 {
                padding_requirement = PaddingRequirement::PostPad;
            }
        } else {
            if config::CONFIG.debug_load_processes {
                debug!("No App Found after the new app so not adding post padding.");
            }
        }

        // Prepad requirement.
        if let Some(previous_closest_neighbor) = process_binaries_end_addresses
            .iter()
            .filter(|&&x| x < new_app_start_address + 1)
            .max()
        {
            // We found the previous closest app in flash.
            previous_app_end_addr = *previous_closest_neighbor;
            if new_app_start_address - previous_app_end_addr != 0 {
                if padding_requirement == PaddingRequirement::PostPad {
                    padding_requirement = PaddingRequirement::PreAndPostPad;
                } else {
                    padding_requirement = PaddingRequirement::PrePad;
                }
            }
        } else {
            if config::CONFIG.debug_load_processes {
                debug!("No Previous App Found, so not padding before the new app.");
            }
        }
        (
            padding_requirement,
            previous_app_end_addr,
            next_app_start_addr,
        )
    }

    /// This function scans flash, checks for, and returns an address that follows alignment rules given
    /// an app size of `new_app_size`.
    fn check_flash_for_valid_address(
        &self,
        new_app_size: usize,
        pb_start_address: &mut [usize],
        pb_end_address: &mut [usize],
    ) -> Result<usize, ProcessBinaryError> {
        let total_flash = self.flash_bank.get();
        let total_flash_start = total_flash.as_ptr() as usize;
        let total_flash_end = total_flash_start + total_flash.len() - 1;

        match self.scan_flash_for_process_binaries(total_flash, pb_start_address, pb_end_address) {
            Ok(()) => {
                if config::CONFIG.debug_load_processes {
                    debug!("Successfully scanned flash");
                }
                let new_app_address = self.compute_new_process_binary_address(
                    new_app_size,
                    pb_start_address,
                    pb_end_address,
                );
                if new_app_address + new_app_size - 1 > total_flash_end {
                    Err(ProcessBinaryError::NotEnoughFlash)
                } else {
                    Ok(new_app_address)
                }
            }
            Err(()) => Err(ProcessBinaryError::NotEnoughFlash),
        }
    }

    /// Function to check if the object with address `offset` of size `length` lies
    /// within flash bounds.
    pub fn check_if_within_flash_bounds(&self, offset: usize, length: usize) -> bool {
        let flash = self.flash_bank.get();
        let flash_end = flash.as_ptr() as usize + flash.len() - 1;

        (flash_end - offset) >= length
    }

    /// Function to compute an available address for the new application binary.
    pub fn check_flash_for_new_address(
        &self,
        new_app_size: usize,
    ) -> Result<(usize, PaddingRequirement, usize, usize), ProcessBinaryError> {
        const MAX_PROCS: usize = 10;
        let mut pb_start_address: [usize; MAX_PROCS] = [0; MAX_PROCS];
        let mut pb_end_address: [usize; MAX_PROCS] = [0; MAX_PROCS];
        match self.check_flash_for_valid_address(
            new_app_size,
            &mut pb_start_address,
            &mut pb_end_address,
        ) {
            Ok(app_address) => {
                let (pr, prev_app_addr, next_app_addr) = self
                    .compute_padding_requirement_and_neighbors(
                        app_address,
                        new_app_size,
                        &pb_start_address,
                        &pb_end_address,
                    );
                let (padding_requirement, previous_app_end_addr, next_app_start_addr) =
                    (pr, prev_app_addr, next_app_addr);
                Ok((
                    app_address,
                    padding_requirement,
                    previous_app_end_addr,
                    next_app_start_addr,
                ))
            }
            Err(e) => Err(e),
        }
    }

    /// Function to check if the app binary at address `app_address` is valid.
    fn check_new_binary_validity(&self, app_address: usize) -> bool {
        let flash = self.flash_bank.get();
        // Pass the first eight bytes of the tbfheader to parse out the
        // length of the tbf header and app. We then use those values to see
        // if we have enough flash remaining to parse the remainder of the
        // header.
        let binary_header = match flash.get(app_address..app_address + 8) {
            Some(slice) if slice.len() == 8 => slice,
            _ => return false, // Ensure exactly 8 bytes are available
        };

        let binary_header_array: &[u8; 8] = match binary_header.try_into() {
            Ok(arr) => arr,
            Err(_) => return false,
        };

        match tock_tbf::parse::parse_tbf_header_lengths(binary_header_array) {
            Ok((_version, _header_length, _entry_length)) => true,
            Err(tock_tbf::types::InitialTbfParseError::InvalidHeader(_entry_length)) => false,
            Err(tock_tbf::types::InitialTbfParseError::UnableToParse) => false,
        }
    }

    /// Function to start loading the new application at address `app_address` with size
    /// `app_size`.
    pub fn load_new_process_binary(
        &self,
        app_address: usize,
        app_size: usize,
    ) -> Result<(), ProcessLoadError> {
        let flash = self.flash_bank.get();
        let process_address = app_address - flash.as_ptr() as usize;
        let process_flash = flash.get(process_address..process_address + app_size);
        let result = self.check_new_binary_validity(process_address);
        match result {
            true => {
                if let Some(flash) = process_flash {
                    self.flash.set(flash);
                } else {
                    return Err(ProcessLoadError::BinaryError(
                        ProcessBinaryError::TbfHeaderNotFound,
                    ));
                }

                self.state
                    .set(SequentialProcessLoaderMachineState::DiscoverProcessBinaries);

                self.run_mode
                    .set(SequentialProcessLoaderMachineRunMode::RuntimeMode);
                // Start an asynchronous flow so we can issue a callback on error.
                self.deferred_call.set();

                Ok(())
            }
            false => Err(ProcessLoadError::BinaryError(
                ProcessBinaryError::TbfHeaderNotFound,
            )),
        }
    }
}

impl<'a, C: Chip, D: ProcessStandardDebug> ProcessLoadingAsync<'a>
    for SequentialProcessLoaderMachine<'a, C, D>
{
    fn set_client(&self, client: &'a dyn ProcessLoadingAsyncClient) {
        self.boot_client.set(client);
    }

    fn set_policy(&self, policy: &'a dyn AppIdPolicy) {
        self.policy.replace(policy);
    }

    fn start(&self) {
        self.state
            .set(SequentialProcessLoaderMachineState::DiscoverProcessBinaries);
        self.run_mode
            .set(SequentialProcessLoaderMachineRunMode::BootMode);
        // Start an asynchronous flow so we can issue a callback on error.
        self.deferred_call.set();
    }
}

impl<C: Chip, D: ProcessStandardDebug> DeferredCallClient
    for SequentialProcessLoaderMachine<'_, C, D>
{
    fn handle_deferred_call(&self) {
        // We use deferred calls to start the operation in the async loop.
        match self.state.get() {
            Some(SequentialProcessLoaderMachineState::DiscoverProcessBinaries) => {
                self.load_and_check();
            }
            Some(SequentialProcessLoaderMachineState::LoadProcesses) => {
                let ret = self.load_process_objects();
                match ret {
                    Ok(()) => {}
                    Err(()) => {
                        // If this failed for some reason, we still need to
                        // signal that process loading has finished.
                        self.get_current_client().map(|client| {
                            client.process_loading_finished();
                        });
                    }
                }
            }
            None => {}
        }
    }

    fn register(&'static self) {
        self.deferred_call.register(self);
    }
}

impl<C: Chip, D: ProcessStandardDebug> crate::process_checker::ProcessCheckerMachineClient
    for SequentialProcessLoaderMachine<'_, C, D>
{
    fn done(
        &self,
        process_binary: ProcessBinary,
        result: Result<Option<AcceptedCredential>, crate::process_checker::ProcessCheckError>,
    ) {
        // Check if this process was approved by the checker.
        match result {
            Ok(optional_credential) => {
                if config::CONFIG.debug_load_processes {
                    debug!(
                        "Loading: Check succeeded for process {}",
                        process_binary.header.get_package_name().unwrap_or("")
                    );
                }
                // Save the checked process binary now that we know it is valid.
                match self.find_open_process_binary_slot() {
                    Some(index) => {
                        self.proc_binaries.map(|proc_binaries| {
                            process_binary.credential.insert(optional_credential);
                            proc_binaries[index] = Some(process_binary);
                        });
                    }
                    None => {
                        self.get_current_client().map(|client| {
                            client.process_loaded(Err(ProcessLoadError::NoProcessSlot));
                        });
                    }
                }
            }
            Err(e) => {
                if config::CONFIG.debug_load_processes {
                    debug!(
                        "Loading: Process {} check failed {:?}",
                        process_binary.header.get_package_name().unwrap_or(""),
                        e
                    );
                }
                // Signal error and call try next
                self.get_current_client().map(|client| {
                    client.process_loaded(Err(ProcessLoadError::CheckError(e)));
                });
            }
        }

        // Try to load the next process in flash.
        self.deferred_call.set();
    }
}<|MERGE_RESOLUTION|>--- conflicted
+++ resolved
@@ -131,11 +131,6 @@
     kernel: &'static Kernel,
     chip: &'static C,
     app_flash: &'static [u8],
-<<<<<<< HEAD
-    app_memory: &'static mut [u8],
-=======
-    procs: &mut [OptionalCell<&'static dyn Process>],
->>>>>>> a739b3f8
     fault_policy: &'static dyn ProcessFaultPolicy,
     _capability_management: &dyn ProcessManagementCapability,
 ) -> Result<(), ProcessLoadError> {
@@ -143,11 +138,6 @@
         kernel,
         chip,
         app_flash,
-<<<<<<< HEAD
-        app_memory,
-=======
-        &procs,
->>>>>>> a739b3f8
         fault_policy,
     )?;
 
@@ -183,11 +173,6 @@
     kernel: &'static Kernel,
     chip: &'static C,
     app_flash: &'static [u8],
-<<<<<<< HEAD
-    app_memory: &'static mut [u8],
-=======
-    procs: &&mut [OptionalCell<&'static dyn Process>],
->>>>>>> a739b3f8
     fault_policy: &'static dyn ProcessFaultPolicy,
 ) -> Result<(), ProcessLoadError> {
     if config::CONFIG.debug_load_processes {
@@ -199,8 +184,6 @@
     }
 
     let mut remaining_flash = app_flash;
-<<<<<<< HEAD
-    let mut remaining_memory = app_memory;
 
     loop {
         match kernel.next_available_process_slot() {
@@ -215,31 +198,26 @@
                             kernel,
                             chip,
                             process_binary,
-                            remaining_memory,
                             ShortId::LocallyUnique,
                             index,
                             fault_policy,
                             &(),
                         );
                         match load_result {
-                            Ok((new_mem, proc)) => {
-                                remaining_memory = new_mem;
-                                match proc {
-                                    Some(p) => {
-                                        if config::CONFIG.debug_load_processes {
-                                            debug!("Loaded process {}", p.get_process_name())
-                                        }
-                                        slot.set(p);
+                            Ok(proc) => match proc {
+                                Some(p) => {
+                                    if config::CONFIG.debug_load_processes {
+                                        debug!("Loaded process {}", p.get_process_name())
                                     }
-                                    None => {
-                                        if config::CONFIG.debug_load_processes {
-                                            debug!("No process loaded.");
-                                        }
+                                    slot.set(p);
+                                }
+                                None => {
+                                    if config::CONFIG.debug_load_processes {
+                                        debug!("No process loaded.");
                                     }
                                 }
-                            }
-                            Err((new_mem, err)) => {
-                                remaining_memory = new_mem;
+                            },
+                            Err(err) => {
                                 if config::CONFIG.debug_load_processes {
                                     debug!("Processes load error: {:?}.", err);
                                 }
@@ -260,7 +238,6 @@
 
                             ProcessBinaryError::TbfHeaderParseFailure(_)
                             | ProcessBinaryError::IncompatibleKernelVersion { .. }
-                            | ProcessBinaryError::IncorrectFlashAddress { .. }
                             | ProcessBinaryError::NotEnabledProcess
                             | ProcessBinaryError::Padding => {
                                 if config::CONFIG.debug_load_processes {
@@ -278,71 +255,6 @@
                 // No slot available.
                 if config::CONFIG.debug_load_processes {
                     debug!("No more process slots to load processes into.");
-=======
-    // Try to discover up to `procs.len()` processes in flash.
-    let mut index = 0;
-    let num_procs = procs.len();
-    while index < num_procs {
-        let load_binary_result = discover_process_binary(remaining_flash);
-
-        match load_binary_result {
-            Ok((new_flash, process_binary)) => {
-                remaining_flash = new_flash;
-
-                let load_result = load_process::<C, D>(
-                    kernel,
-                    chip,
-                    process_binary,
-                    ShortId::LocallyUnique,
-                    index,
-                    fault_policy,
-                    &(),
-                );
-                match load_result {
-                    Ok(proc) => match proc {
-                        Some(p) => {
-                            if config::CONFIG.debug_load_processes {
-                                debug!("Loaded process {}", p.get_process_name())
-                            }
-                            procs[index].insert(proc);
-                            index += 1;
-                        }
-                        None => {
-                            if config::CONFIG.debug_load_processes {
-                                debug!("No process loaded.");
-                            }
-                        }
-                    },
-                    Err(err) => {
-                        if config::CONFIG.debug_load_processes {
-                            debug!("Processes load error: {:?}.", err);
-                        }
-                    }
-                }
-            }
-            Err((new_flash, err)) => {
-                remaining_flash = new_flash;
-                match err {
-                    ProcessBinaryError::NotEnoughFlash | ProcessBinaryError::TbfHeaderNotFound => {
-                        if config::CONFIG.debug_load_processes {
-                            debug!("No more processes to load: {:?}.", err);
-                        }
-                        // No more processes to load.
-                        break;
-                    }
-
-                    ProcessBinaryError::TbfHeaderParseFailure(_)
-                    | ProcessBinaryError::IncompatibleKernelVersion { .. }
-                    | ProcessBinaryError::NotEnabledProcess
-                    | ProcessBinaryError::Padding => {
-                        if config::CONFIG.debug_load_processes {
-                            debug!("Unable to use process binary: {:?}.", err);
-                        }
-
-                        // Skip this binary and move to the next one.
-                        continue;
-                    }
->>>>>>> a739b3f8
                 }
             }
         }
