// Licensed under the Apache License, Version 2.0 or the MIT License.
// SPDX-License-Identifier: Apache-2.0 OR MIT
// Copyright Tock Contributors 2022.

//! Board file for qemu-system-riscv32 "virt" machine type

#![no_std]
// Disable this attribute when documenting, as a workaround for
// https://github.com/rust-lang/rust/issues/62184.
#![cfg_attr(not(doc), no_main)]

use core::ptr::addr_of;
use core::ptr::addr_of_mut;

use capsules_core::virtualizers::virtual_alarm::{MuxAlarm, VirtualMuxAlarm};
use kernel::capabilities;
use kernel::component::Component;
use kernel::hil;
use kernel::platform::scheduler_timer::VirtualSchedulerTimer;
use kernel::platform::KernelResources;
use kernel::platform::SyscallDriverLookup;
use kernel::scheduler::cooperative::CooperativeSched;
use kernel::utilities::registers::interfaces::ReadWriteable;
use kernel::{create_capability, debug, static_init};
use qemu_rv32_virt_chip::chip::{QemuRv32VirtChip, QemuRv32VirtDefaultPeripherals};
use rv32i::csr;

pub mod io;

pub const NUM_PROCS: usize = 4;

// Actual memory for holding the active process structures. Need an empty list
// at least.
static mut PROCESSES: [Option<&'static dyn kernel::process::Process>; NUM_PROCS] =
    [None; NUM_PROCS];

// Reference to the chip for panic dumps.
static mut CHIP: Option<&'static QemuRv32VirtChip<QemuRv32VirtDefaultPeripherals>> = None;

// Reference to the process printer for panic dumps.
static mut PROCESS_PRINTER: Option<&'static capsules_system::process_printer::ProcessPrinterText> =
    None;

// How should the kernel respond when a process faults.
const FAULT_RESPONSE: capsules_system::process_policies::PanicFaultPolicy =
    capsules_system::process_policies::PanicFaultPolicy {};

/// Dummy buffer that causes the linker to reserve enough space for the stack.
#[no_mangle]
#[link_section = ".stack_buffer"]
pub static mut STACK_MEMORY: [u8; 0x8000] = [0; 0x8000];

/// A structure representing this platform that holds references to all
/// capsules for this platform. We've included an alarm and console.
struct QemuRv32VirtPlatform {
    pconsole: &'static capsules_core::process_console::ProcessConsole<
        'static,
        { capsules_core::process_console::DEFAULT_COMMAND_HISTORY_LEN },
        capsules_core::virtualizers::virtual_alarm::VirtualMuxAlarm<
            'static,
            qemu_rv32_virt_chip::chip::QemuRv32VirtClint<'static>,
        >,
        components::process_console::Capability,
    >,
    console: &'static capsules_core::console::Console<'static>,
    lldb: &'static capsules_core::low_level_debug::LowLevelDebug<
        'static,
        capsules_core::virtualizers::virtual_uart::UartDevice<'static>,
    >,
    alarm: &'static capsules_core::alarm::AlarmDriver<
        'static,
        VirtualMuxAlarm<'static, qemu_rv32_virt_chip::chip::QemuRv32VirtClint<'static>>,
    >,
    ipc: kernel::ipc::IPC<{ NUM_PROCS as u8 }>,
    scheduler: &'static CooperativeSched<'static>,
    scheduler_timer: &'static VirtualSchedulerTimer<
        VirtualMuxAlarm<'static, qemu_rv32_virt_chip::chip::QemuRv32VirtClint<'static>>,
    >,
<<<<<<< HEAD
    virtio_rng: Option<&'static capsules_core::rng::RngDriver<'static>>,
    virtio_net_tap: Option<
        &'static capsules_extra::ethernet_app_tap::TapDriver<
            'static,
            qemu_rv32_virt_chip::virtio::devices::virtio_net::VirtIONet<'static>,
=======
    virtio_rng: Option<
        &'static capsules_core::rng::RngDriver<
            'static,
            qemu_rv32_virt_chip::virtio::devices::virtio_rng::VirtIORng<'static, 'static>,
>>>>>>> 14ebb3a6
        >,
    >,
}

/// Mapping of integer syscalls to objects that implement syscalls.
impl SyscallDriverLookup for QemuRv32VirtPlatform {
    fn with_driver<F, R>(&self, driver_num: usize, f: F) -> R
    where
        F: FnOnce(Option<&dyn kernel::syscall::SyscallDriver>) -> R,
    {
        use kernel::syscall::SyscallDriver;

        match driver_num {
            capsules_core::console::DRIVER_NUM => f(Some(self.console)),
            capsules_core::alarm::DRIVER_NUM => f(Some(self.alarm)),
            capsules_core::low_level_debug::DRIVER_NUM => f(Some(self.lldb)),
            capsules_core::rng::DRIVER_NUM => f(self.virtio_rng.map(|d| d as &dyn SyscallDriver)),
            capsules_extra::ethernet_app_tap::DRIVER_NUM => {
                f(self.virtio_net_tap.map(|d| d as &dyn SyscallDriver))
            }
            kernel::ipc::DRIVER_NUM => f(Some(&self.ipc)),
            _ => f(None),
        }
    }
}

impl
    KernelResources<
        qemu_rv32_virt_chip::chip::QemuRv32VirtChip<
            'static,
            QemuRv32VirtDefaultPeripherals<'static>,
        >,
    > for QemuRv32VirtPlatform
{
    type SyscallDriverLookup = Self;
    type SyscallFilter = ();
    type ProcessFault = ();
    type Scheduler = CooperativeSched<'static>;
    type SchedulerTimer = VirtualSchedulerTimer<
        VirtualMuxAlarm<'static, qemu_rv32_virt_chip::chip::QemuRv32VirtClint<'static>>,
    >;
    type WatchDog = ();
    type ContextSwitchCallback = ();

    fn syscall_driver_lookup(&self) -> &Self::SyscallDriverLookup {
        self
    }
    fn syscall_filter(&self) -> &Self::SyscallFilter {
        &()
    }
    fn process_fault(&self) -> &Self::ProcessFault {
        &()
    }
    fn scheduler(&self) -> &Self::Scheduler {
        self.scheduler
    }
    fn scheduler_timer(&self) -> &Self::SchedulerTimer {
        self.scheduler_timer
    }
    fn watchdog(&self) -> &Self::WatchDog {
        &()
    }
    fn context_switch_callback(&self) -> &Self::ContextSwitchCallback {
        &()
    }
}

/// This is in a separate, inline(never) function so that its stack frame is
/// removed when this function returns. Otherwise, the stack space used for
/// these static_inits is wasted.
#[inline(never)]
unsafe fn start() -> (
    &'static kernel::Kernel,
    QemuRv32VirtPlatform,
    &'static qemu_rv32_virt_chip::chip::QemuRv32VirtChip<
        'static,
        QemuRv32VirtDefaultPeripherals<'static>,
    >,
) {
    // These symbols are defined in the linker script.
    extern "C" {
        /// Beginning of the ROM region containing app images.
        static _sapps: u8;
        /// End of the ROM region containing app images.
        static _eapps: u8;
        /// Beginning of the RAM region for app memory.
        static mut _sappmem: u8;
        /// End of the RAM region for app memory.
        static _eappmem: u8;
        /// The start of the kernel text (Included only for kernel PMP)
        static _stext: u8;
        /// The end of the kernel text (Included only for kernel PMP)
        static _etext: u8;
        /// The start of the kernel / app / storage flash (Included only for kernel PMP)
        static _sflash: u8;
        /// The end of the kernel / app / storage flash (Included only for kernel PMP)
        static _eflash: u8;
        /// The start of the kernel / app RAM (Included only for kernel PMP)
        static _ssram: u8;
        /// The end of the kernel / app RAM (Included only for kernel PMP)
        static _esram: u8;
    }

    // ---------- BASIC INITIALIZATION -----------

    // Basic setup of the RISC-V IMAC platform
    rv32i::configure_trap_handler();

    // Set up memory protection immediately after setting the trap handler, to
    // ensure that much of the board initialization routine runs with ePMP
    // protection.
    let epmp = rv32i::pmp::kernel_protection_mml_epmp::KernelProtectionMMLEPMP::new(
        rv32i::pmp::kernel_protection_mml_epmp::FlashRegion(
            rv32i::pmp::NAPOTRegionSpec::new(
                core::ptr::addr_of!(_sflash),
                core::ptr::addr_of!(_eflash) as usize - core::ptr::addr_of!(_sflash) as usize,
            )
            .unwrap(),
        ),
        rv32i::pmp::kernel_protection_mml_epmp::RAMRegion(
            rv32i::pmp::NAPOTRegionSpec::new(
                core::ptr::addr_of!(_ssram),
                core::ptr::addr_of!(_esram) as usize - core::ptr::addr_of!(_ssram) as usize,
            )
            .unwrap(),
        ),
        rv32i::pmp::kernel_protection_mml_epmp::MMIORegion(
            rv32i::pmp::NAPOTRegionSpec::new(
                core::ptr::null::<u8>(), // start
                0x20000000,              // size
            )
            .unwrap(),
        ),
        rv32i::pmp::kernel_protection_mml_epmp::KernelTextRegion(
            rv32i::pmp::TORRegionSpec::new(
                core::ptr::addr_of!(_stext),
                core::ptr::addr_of!(_etext),
            )
            .unwrap(),
        ),
    )
    .unwrap();

    // Acquire required capabilities
    let process_mgmt_cap = create_capability!(capabilities::ProcessManagementCapability);
    let memory_allocation_cap = create_capability!(capabilities::MemoryAllocationCapability);

    // Create a board kernel instance
    let board_kernel = static_init!(kernel::Kernel, kernel::Kernel::new(&*addr_of!(PROCESSES)));

    // ---------- QEMU-SYSTEM-RISCV32 "virt" MACHINE PERIPHERALS ----------

    let peripherals = static_init!(
        QemuRv32VirtDefaultPeripherals,
        QemuRv32VirtDefaultPeripherals::new(),
    );

    // Create a shared UART channel for the console and for kernel
    // debug over the provided memory-mapped 16550-compatible
    // UART.
    let uart_mux = components::console::UartMuxComponent::new(&peripherals.uart0, 115200)
        .finalize(components::uart_mux_component_static!());

    // Use the RISC-V machine timer timesource
    let hardware_timer = static_init!(
        qemu_rv32_virt_chip::chip::QemuRv32VirtClint,
        qemu_rv32_virt_chip::chip::QemuRv32VirtClint::new(&qemu_rv32_virt_chip::clint::CLINT_BASE)
    );

    // Create a shared virtualization mux layer on top of a single hardware
    // alarm.
    let mux_alarm = static_init!(
        MuxAlarm<'static, qemu_rv32_virt_chip::chip::QemuRv32VirtClint>,
        MuxAlarm::new(hardware_timer)
    );
    hil::time::Alarm::set_alarm_client(hardware_timer, mux_alarm);

    // Virtual alarm for the scheduler
    let systick_virtual_alarm = static_init!(
        VirtualMuxAlarm<'static, qemu_rv32_virt_chip::chip::QemuRv32VirtClint>,
        VirtualMuxAlarm::new(mux_alarm)
    );
    systick_virtual_alarm.setup();

    // Virtual alarm and driver for userspace
    let virtual_alarm_user = static_init!(
        VirtualMuxAlarm<'static, qemu_rv32_virt_chip::chip::QemuRv32VirtClint>,
        VirtualMuxAlarm::new(mux_alarm)
    );
    virtual_alarm_user.setup();

    let alarm = static_init!(
        capsules_core::alarm::AlarmDriver<
            'static,
            VirtualMuxAlarm<'static, qemu_rv32_virt_chip::chip::QemuRv32VirtClint>,
        >,
        capsules_core::alarm::AlarmDriver::new(
            virtual_alarm_user,
            board_kernel.create_grant(capsules_core::alarm::DRIVER_NUM, &memory_allocation_cap)
        )
    );
    hil::time::Alarm::set_alarm_client(virtual_alarm_user, alarm);

    // ---------- VIRTIO PERIPHERAL DISCOVERY ----------
    //
    // This board has 8 virtio-mmio (v2 personality required!) devices
    //
    // Collect supported VirtIO peripheral indicies and initialize them if they
    // are found. If there are two instances of a supported peripheral, the one
    // on a higher-indexed VirtIO transport is used.
    let (mut virtio_net_idx, mut virtio_rng_idx) = (None, None);
    for (i, virtio_device) in peripherals.virtio_mmio.iter().enumerate() {
        use qemu_rv32_virt_chip::virtio::devices::VirtIODeviceType;
        match virtio_device.query() {
            Some(VirtIODeviceType::NetworkCard) => {
                virtio_net_idx = Some(i);
            }
            Some(VirtIODeviceType::EntropySource) => {
                virtio_rng_idx = Some(i);
            }
            _ => (),
        }
    }

    // If there is a VirtIO EntropySource present, use the appropriate VirtIORng
    // driver and expose it to userspace though the RngDriver
    let virtio_rng_driver: Option<
        &'static capsules_core::rng::RngDriver<
            'static,
            qemu_rv32_virt_chip::virtio::devices::virtio_rng::VirtIORng<'static, 'static>,
        >,
    > = if let Some(rng_idx) = virtio_rng_idx {
        use kernel::hil::rng::Rng;
        use qemu_rv32_virt_chip::virtio::devices::virtio_rng::VirtIORng;
        use qemu_rv32_virt_chip::virtio::queues::split_queue::{
            SplitVirtqueue, VirtqueueAvailableRing, VirtqueueDescriptors, VirtqueueUsedRing,
        };
        use qemu_rv32_virt_chip::virtio::queues::Virtqueue;
        use qemu_rv32_virt_chip::virtio::transports::VirtIOTransport;

        // EntropySource requires a single Virtqueue for retrieved entropy
        let descriptors = static_init!(VirtqueueDescriptors<1>, VirtqueueDescriptors::default(),);
        let available_ring =
            static_init!(VirtqueueAvailableRing<1>, VirtqueueAvailableRing::default(),);
        let used_ring = static_init!(VirtqueueUsedRing<1>, VirtqueueUsedRing::default(),);
        let queue = static_init!(
            SplitVirtqueue<1>,
            SplitVirtqueue::new(descriptors, available_ring, used_ring),
        );
        queue.set_transport(&peripherals.virtio_mmio[rng_idx]);

        // VirtIO EntropySource device driver instantiation
        let rng = static_init!(VirtIORng, VirtIORng::new(queue));
        kernel::deferred_call::DeferredCallClient::register(rng);
        queue.set_client(rng);

        // Register the queues and driver with the transport, so interrupts
        // are routed properly
        let mmio_queues = static_init!([&'static dyn Virtqueue; 1], [queue; 1]);
        peripherals.virtio_mmio[rng_idx]
            .initialize(rng, mmio_queues)
            .unwrap();

        // Provide an internal randomness buffer
        let rng_buffer = static_init!([u8; 64], [0; 64]);
        rng.provide_buffer(rng_buffer)
            .expect("rng: providing initial buffer failed");

        // Userspace RNG driver over the VirtIO EntropySource
        let rng_driver = static_init!(
            capsules_core::rng::RngDriver<VirtIORng>,
            capsules_core::rng::RngDriver::new(
                rng,
                board_kernel.create_grant(capsules_core::rng::DRIVER_NUM, &memory_allocation_cap),
            ),
        );
        rng.set_client(rng_driver);

        Some(rng_driver as &'static capsules_core::rng::RngDriver<VirtIORng>)
    } else {
        // No VirtIO EntropySource discovered
        None
    };

    // If there is a VirtIO NetworkCard present, use the appropriate VirtIONet
    // driver. Currently this is not used, as work on the userspace network
    // driver and kernel network stack is in progress.
    //
    // A template dummy driver is provided to verify basic functionality of this
    // interface.
    let virtio_net_tap: Option<
        &'static capsules_extra::ethernet_app_tap::TapDriver<
            'static,
            qemu_rv32_virt_chip::virtio::devices::virtio_net::VirtIONet<'static>,
        >,
    > = if let Some(net_idx) = virtio_net_idx {
        use qemu_rv32_virt_chip::virtio::devices::virtio_net::VirtIONet;
        use qemu_rv32_virt_chip::virtio::queues::split_queue::{
            SplitVirtqueue, VirtqueueAvailableRing, VirtqueueDescriptors, VirtqueueUsedRing,
        };
        use qemu_rv32_virt_chip::virtio::queues::Virtqueue;
        use qemu_rv32_virt_chip::virtio::transports::VirtIOTransport;

        // A VirtIO NetworkCard requires 2 Virtqueues:
        // - a TX Virtqueue with buffers for outgoing packets
        // - a RX Virtqueue where incoming packet buffers are
        //   placed and filled by the device

        // TX Virtqueue
        let tx_descriptors =
            static_init!(VirtqueueDescriptors<2>, VirtqueueDescriptors::default(),);
        let tx_available_ring =
            static_init!(VirtqueueAvailableRing<2>, VirtqueueAvailableRing::default(),);
        let tx_used_ring = static_init!(VirtqueueUsedRing<2>, VirtqueueUsedRing::default(),);
        let tx_queue = static_init!(
            SplitVirtqueue<2>,
            SplitVirtqueue::new(tx_descriptors, tx_available_ring, tx_used_ring),
        );
        tx_queue.set_transport(&peripherals.virtio_mmio[net_idx]);

        // RX Virtqueue
        let rx_descriptors =
            static_init!(VirtqueueDescriptors<2>, VirtqueueDescriptors::default(),);
        let rx_available_ring =
            static_init!(VirtqueueAvailableRing<2>, VirtqueueAvailableRing::default(),);
        let rx_used_ring = static_init!(VirtqueueUsedRing<2>, VirtqueueUsedRing::default(),);
        let rx_queue = static_init!(
            SplitVirtqueue<2>,
            SplitVirtqueue::new(rx_descriptors, rx_available_ring, rx_used_ring),
        );
        rx_queue.set_transport(&peripherals.virtio_mmio[net_idx]);

        // Incoming and outgoing packets are prefixed by a 12-byte
        // VirtIO specific header
        let tx_header_buf = static_init!([u8; 12], [0; 12]);
        let rx_header_buf = static_init!([u8; 12], [0; 12]);

        // Currently, provide a single receive buffer to write
        // incoming packets into
        let rx_buffer = static_init!([u8; 1526], [0; 1526]);

        // Instantiate the VirtIONet (NetworkCard) driver and set the queues
        let virtio_net = static_init!(
            VirtIONet<'static>,
            VirtIONet::new(tx_queue, tx_header_buf, rx_queue, rx_header_buf, rx_buffer),
        );
        tx_queue.set_client(virtio_net);
        rx_queue.set_client(virtio_net);

        // Register the queues and driver with the transport, so
        // interrupts are routed properly
        let mmio_queues = static_init!([&'static dyn Virtqueue; 2], [rx_queue, tx_queue]);
        peripherals.virtio_mmio[net_idx]
            .initialize(virtio_net, mmio_queues)
            .unwrap();

        // Setup the userspace Ethernet TAP driver:
        let virtio_net_tap_txbuf = static_init!(
            [u8; capsules_extra::ethernet_app_tap::MAX_MTU],
            [0; capsules_extra::ethernet_app_tap::MAX_MTU]
        );
        let virtio_net_tap_rxbufs = static_init!(
            [(
                [u8; capsules_extra::ethernet_app_tap::MAX_MTU],
                u16,
                Option<u64>,
                bool
            ); 16],
            [(
                [0; capsules_extra::ethernet_app_tap::MAX_MTU],
                0,
                None,
                false
            ); 16]
        );

        let virtio_net_tap = static_init!(
            capsules_extra::ethernet_app_tap::TapDriver<
                'static,
                qemu_rv32_virt_chip::virtio::devices::virtio_net::VirtIONet<'static>,
            >,
            capsules_extra::ethernet_app_tap::TapDriver::new(
                virtio_net,
                board_kernel.create_grant(
                    capsules_extra::ethernet_app_tap::DRIVER_NUM,
                    &memory_allocation_cap
                ),
                virtio_net_tap_txbuf,
                virtio_net_tap_rxbufs,
            ),
        );
        kernel::hil::ethernet::EthernetAdapter::set_client(virtio_net, virtio_net_tap);

        // Enable RX on the VirtIO network card
        virtio_net.enable_rx();

        Some(virtio_net_tap)
    } else {
        // No VirtIO NetworkCard discovered
        None
    };

    // ---------- INITIALIZE CHIP, ENABLE INTERRUPTS ---------

    let chip = static_init!(
        QemuRv32VirtChip<QemuRv32VirtDefaultPeripherals>,
        QemuRv32VirtChip::new(peripherals, hardware_timer, epmp),
    );
    CHIP = Some(chip);

    // Need to enable all interrupts for Tock Kernel
    chip.enable_plic_interrupts();

    // enable interrupts globally
    csr::CSR
        .mie
        .modify(csr::mie::mie::mext::SET + csr::mie::mie::msoft::SET + csr::mie::mie::mtimer::SET);
    csr::CSR.mstatus.modify(csr::mstatus::mstatus::mie::SET);

    // ---------- FINAL SYSTEM INITIALIZATION ----------

    // Create the process printer used in panic prints, etc.
    let process_printer = components::process_printer::ProcessPrinterTextComponent::new()
        .finalize(components::process_printer_text_component_static!());
    PROCESS_PRINTER = Some(process_printer);

    // Initialize the kernel's process console.
    let pconsole = components::process_console::ProcessConsoleComponent::new(
        board_kernel,
        uart_mux,
        mux_alarm,
        process_printer,
        None,
    )
    .finalize(components::process_console_component_static!(
        qemu_rv32_virt_chip::chip::QemuRv32VirtClint
    ));

    // Setup the console.
    let console = components::console::ConsoleComponent::new(
        board_kernel,
        capsules_core::console::DRIVER_NUM,
        uart_mux,
    )
    .finalize(components::console_component_static!());
    // Create the debugger object that handles calls to `debug!()`.
    components::debug_writer::DebugWriterComponent::new(uart_mux)
        .finalize(components::debug_writer_component_static!());

    let lldb = components::lldb::LowLevelDebugComponent::new(
        board_kernel,
        capsules_core::low_level_debug::DRIVER_NUM,
        uart_mux,
    )
    .finalize(components::low_level_debug_component_static!());

    let scheduler =
        components::sched::cooperative::CooperativeComponent::new(&*addr_of!(PROCESSES))
            .finalize(components::cooperative_component_static!(NUM_PROCS));

    let scheduler_timer = static_init!(
        VirtualSchedulerTimer<
            VirtualMuxAlarm<'static, qemu_rv32_virt_chip::chip::QemuRv32VirtClint<'static>>,
        >,
        VirtualSchedulerTimer::new(systick_virtual_alarm)
    );

    let platform = QemuRv32VirtPlatform {
        pconsole,
        console,
        alarm,
        lldb,
        scheduler,
        scheduler_timer,
        virtio_rng: virtio_rng_driver,
        virtio_net_tap,
        ipc: kernel::ipc::IPC::new(
            board_kernel,
            kernel::ipc::DRIVER_NUM,
            &memory_allocation_cap,
        ),
    };

    // Start the process console:
    let _ = platform.pconsole.start();

    debug!("QEMU RISC-V 32-bit \"virt\" machine, initialization complete.");
    debug!("Entering main loop.");

    // ---------- PROCESS LOADING, SCHEDULER LOOP ----------

    kernel::process::load_processes(
        board_kernel,
        chip,
        core::slice::from_raw_parts(
            core::ptr::addr_of!(_sapps),
            core::ptr::addr_of!(_eapps) as usize - core::ptr::addr_of!(_sapps) as usize,
        ),
        core::slice::from_raw_parts_mut(
            core::ptr::addr_of_mut!(_sappmem),
            core::ptr::addr_of!(_eappmem) as usize - core::ptr::addr_of!(_sappmem) as usize,
        ),
        &mut *addr_of_mut!(PROCESSES),
        &FAULT_RESPONSE,
        &process_mgmt_cap,
    )
    .unwrap_or_else(|err| {
        debug!("Error loading processes!");
        debug!("{:?}", err);
    });

    (board_kernel, platform, chip)
}

/// Main function called after RAM initialized.
#[no_mangle]
pub unsafe fn main() {
    let main_loop_capability = create_capability!(capabilities::MainLoopCapability);

    let (board_kernel, platform, chip) = start();
    board_kernel.kernel_loop(&platform, chip, Some(&platform.ipc), &main_loop_capability);
}<|MERGE_RESOLUTION|>--- conflicted
+++ resolved
@@ -76,18 +76,16 @@
     scheduler_timer: &'static VirtualSchedulerTimer<
         VirtualMuxAlarm<'static, qemu_rv32_virt_chip::chip::QemuRv32VirtClint<'static>>,
     >,
-<<<<<<< HEAD
-    virtio_rng: Option<&'static capsules_core::rng::RngDriver<'static>>,
+    virtio_rng: Option<
+        &'static capsules_core::rng::RngDriver<
+            'static,
+            qemu_rv32_virt_chip::virtio::devices::virtio_rng::VirtIORng<'static, 'static>,
+        >,
+    >,
     virtio_net_tap: Option<
         &'static capsules_extra::ethernet_app_tap::TapDriver<
             'static,
             qemu_rv32_virt_chip::virtio::devices::virtio_net::VirtIONet<'static>,
-=======
-    virtio_rng: Option<
-        &'static capsules_core::rng::RngDriver<
-            'static,
-            qemu_rv32_virt_chip::virtio::devices::virtio_rng::VirtIORng<'static, 'static>,
->>>>>>> 14ebb3a6
         >,
     >,
 }
